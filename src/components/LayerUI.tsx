--- conflicted
+++ resolved
@@ -277,17 +277,8 @@
                           <ShapesSwitcher
                             appState={appState}
                             activeTool={appState.activeTool}
-<<<<<<< HEAD
-                            setAppState={setAppState}
-                            onImageAction={({ pointerType }) => {
-                              onImageAction({
-                                insertOnCanvasDirectly: pointerType !== "mouse",
-                              });
-                            }}
                             UIOptions={UIOptions}
-=======
                             app={app}
->>>>>>> afea0df1
                           />
                         </Stack.Row>
                       </Island>
