import clsx from "clsx";
import { memo, useEffect, useRef, useState } from "react";
import { useDevice } from "../components/App";
import { LibraryItem } from "../types";
import "./LibraryUnit.scss";
import { CheckboxItem } from "./CheckboxItem";
import { PlusIcon } from "./icons";
import { SvgCache, useLibraryItemSvg } from "../hooks/useLibraryItemSvg";

export const LibraryUnit = memo(
  ({
    id,
    elements,
    isPending,
    onClick,
    selected,
    onToggle,
    onDrag,
    svgCache,
  }: {
    id: LibraryItem["id"] | /** for pending item */ null;
    elements?: LibraryItem["elements"];
    isPending?: boolean;
    onClick: (id: LibraryItem["id"] | null) => void;
    selected: boolean;
    onToggle: (id: string, event: React.MouseEvent) => void;
    onDrag: (id: string, event: React.DragEvent) => void;
    svgCache: SvgCache;
  }) => {
    const ref = useRef<HTMLDivElement | null>(null);
    const svg = useLibraryItemSvg(id, elements, svgCache);

    useEffect(() => {
      const node = ref.current;

      if (!node) {
        return;
      }
<<<<<<< HEAD
      const svg = await exportToSvg({
        data: {
          elements,
          appState: {
            exportBackground: false,
            viewBackgroundColor: oc.white,
          },
          files: null,
        },
      });
      svg.querySelector(".style-fonts")?.remove();
      node.innerHTML = svg.outerHTML;
    })();
=======
>>>>>>> 4db73a7f

      if (svg) {
        node.innerHTML = svg.outerHTML;
      }

      return () => {
        node.innerHTML = "";
      };
    }, [svg]);

    const [isHovered, setIsHovered] = useState(false);
    const isMobile = useDevice().isMobile;
    const adder = isPending && (
      <div className="library-unit__adder">{PlusIcon}</div>
    );

    return (
      <div
        className={clsx("library-unit", {
          "library-unit__active": elements,
          "library-unit--hover": elements && isHovered,
          "library-unit--selected": selected,
          "library-unit--skeleton": !svg,
        })}
        onMouseEnter={() => setIsHovered(true)}
        onMouseLeave={() => setIsHovered(false)}
      >
        <div
          className={clsx("library-unit__dragger", {
            "library-unit__pulse": !!isPending,
          })}
          ref={ref}
          draggable={!!elements}
          onClick={
            !!elements || !!isPending
              ? (event) => {
                  if (id && event.shiftKey) {
                    onToggle(id, event);
                  } else {
                    onClick(id);
                  }
                }
              : undefined
          }
          onDragStart={(event) => {
            if (!id) {
              event.preventDefault();
              return;
            }
            setIsHovered(false);
            onDrag(id, event);
          }}
        />
        {adder}
        {id && elements && (isHovered || isMobile || selected) && (
          <CheckboxItem
            checked={selected}
            onChange={(checked, event) => onToggle(id, event)}
            className="library-unit__checkbox"
          />
        )}
      </div>
    );
  },
);

export const EmptyLibraryUnit = () => (
  <div className="library-unit library-unit--skeleton" />
);<|MERGE_RESOLUTION|>--- conflicted
+++ resolved
@@ -36,22 +36,6 @@
       if (!node) {
         return;
       }
-<<<<<<< HEAD
-      const svg = await exportToSvg({
-        data: {
-          elements,
-          appState: {
-            exportBackground: false,
-            viewBackgroundColor: oc.white,
-          },
-          files: null,
-        },
-      });
-      svg.querySelector(".style-fonts")?.remove();
-      node.innerHTML = svg.outerHTML;
-    })();
-=======
->>>>>>> 4db73a7f
 
       if (svg) {
         node.innerHTML = svg.outerHTML;
