--- conflicted
+++ resolved
@@ -5,10 +5,7 @@
 import { t } from "../i18n";
 
 import { AppState, LibraryItems, LibraryItem } from "../types";
-<<<<<<< HEAD
-=======
 import { exportToCanvas, exportToSvg } from "../packages/utils";
->>>>>>> ff3c2e5a
 import {
   EXPORT_DATA_TYPES,
   EXPORT_SOURCE,
@@ -19,14 +16,10 @@
 import { canvasToBlob, resizeImageFile } from "../data/blob";
 import { chunk } from "../utils";
 import DialogActionButton from "./DialogActionButton";
-<<<<<<< HEAD
-import { exportToCanvas } from "../scene/export";
-=======
 import { CloseIcon } from "./icons";
 import { ToolButton } from "./ToolButton";
 
 import "./PublishLibrary.scss";
->>>>>>> ff3c2e5a
 
 interface PublishLibraryDataParams {
   authorName: string;
@@ -161,13 +154,15 @@
     }
     (async () => {
       const svg = await exportToSvg({
-        elements: libItem.elements,
-        appState: {
-          ...appState,
-          viewBackgroundColor: OpenColor.white,
-          exportBackground: true,
+        data: {
+          elements: libItem.elements,
+          appState: {
+            ...appState,
+            viewBackgroundColor: OpenColor.white,
+            exportBackground: true,
+          },
+          files: null,
         },
-        files: null,
       });
       node.innerHTML = svg.outerHTML;
     })();
