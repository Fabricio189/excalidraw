import React, { useContext } from "react";
import { flushSync } from "react-dom";

import { RoughCanvas } from "roughjs/bin/canvas";
import rough from "roughjs/bin/rough";
import clsx from "clsx";
import { nanoid } from "nanoid";

import {
  actionAddToLibrary,
  actionBringForward,
  actionBringToFront,
  actionCopy,
  actionCopyAsPng,
  actionCopyAsSvg,
  copyText,
  actionCopyStyles,
  actionCut,
  actionDeleteSelected,
  actionDuplicateSelection,
  actionFinalize,
  actionFlipHorizontal,
  actionFlipVertical,
  actionGroup,
  actionPasteStyles,
  actionSelectAll,
  actionSendBackward,
  actionSendToBack,
  actionToggleGridMode,
  actionToggleStats,
  actionToggleZenMode,
  actionUnbindText,
  actionBindText,
  actionUngroup,
  actionLink,
  actionToggleElementLock,
  actionToggleLinearEditor,
  actionToggleObjectsSnapMode,
} from "../actions";
import { createRedoAction, createUndoAction } from "../actions/actionHistory";
import { ActionManager } from "../actions/manager";
import { actions } from "../actions/register";
import { ActionResult } from "../actions/types";
import { trackEvent } from "../analytics";
import {
  getDefaultAppState,
  isEraserActive,
  isHandToolActive,
} from "../appState";
import { PastedMixedContent, parseClipboard } from "../clipboard";
import {
  APP_NAME,
  CURSOR_TYPE,
  DEFAULT_MAX_IMAGE_WIDTH_OR_HEIGHT,
  DEFAULT_UI_OPTIONS,
  DEFAULT_VERTICAL_ALIGN,
  DRAGGING_THRESHOLD,
  ELEMENT_READY_TO_ERASE_OPACITY,
  ELEMENT_SHIFT_TRANSLATE_AMOUNT,
  ELEMENT_TRANSLATE_AMOUNT,
  ENV,
  EVENT,
  FRAME_STYLE,
  EXPORT_IMAGE_TYPES,
  GRID_SIZE,
  IMAGE_MIME_TYPES,
  IMAGE_RENDER_TIMEOUT,
  isAndroid,
  isBrave,
  LINE_CONFIRM_THRESHOLD,
  MAX_ALLOWED_FILE_BYTES,
  MIME_TYPES,
  MQ_MAX_HEIGHT_LANDSCAPE,
  MQ_MAX_WIDTH_LANDSCAPE,
  MQ_MAX_WIDTH_PORTRAIT,
  MQ_RIGHT_SIDEBAR_MIN_WIDTH,
  MQ_SM_MAX_WIDTH,
  POINTER_BUTTON,
  ROUNDNESS,
  SCROLL_TIMEOUT,
  TAP_TWICE_TIMEOUT,
  TEXT_TO_CENTER_SNAP_THRESHOLD,
  THEME,
  THEME_FILTER,
  TOUCH_CTX_MENU_TIMEOUT,
  VERTICAL_ALIGN,
  YOUTUBE_STATES,
  ZOOM_STEP,
  POINTER_EVENTS,
} from "../constants";
import { exportCanvas, loadFromBlob } from "../data";
import Library, { distributeLibraryItemsOnSquareGrid } from "../data/library";
import { restore, restoreElements } from "../data/restore";
import {
  dragNewElement,
  dragSelectedElements,
  duplicateElement,
  getCommonBounds,
  getCursorForResizingElement,
  getDragOffsetXY,
  getElementWithTransformHandleType,
  getNormalizedDimensions,
  getResizeArrowDirection,
  getResizeOffsetXY,
  getLockedLinearCursorAlignSize,
  getTransformHandleTypeFromCoords,
  hitTest,
  isHittingElementBoundingBoxWithoutHittingElement,
  isInvisiblySmallElement,
  isNonDeletedElement,
  isTextElement,
  newElement,
  newLinearElement,
  newTextElement,
  newImageElement,
  textWysiwyg,
  transformElements,
  updateTextElement,
  redrawTextBoundingBox,
} from "../element";
import {
  bindOrUnbindLinearElement,
  bindOrUnbindSelectedElements,
  fixBindingsAfterDeletion,
  fixBindingsAfterDuplication,
  getEligibleElementsForBinding,
  getHoveredElementForBinding,
  isBindingEnabled,
  isLinearElementSimpleAndAlreadyBound,
  maybeBindLinearElement,
  shouldEnableBindingForPointerEvent,
  unbindLinearElements,
  updateBoundElements,
} from "../element/binding";
import { LinearElementEditor } from "../element/linearElementEditor";
import { mutateElement, newElementWith } from "../element/mutateElement";
import {
  deepCopyElement,
  duplicateElements,
  newFrameElement,
  newFreeDrawElement,
  newEmbeddableElement,
} from "../element/newElement";
import {
  hasBoundTextElement,
  isArrowElement,
  isBindingElement,
  isBindingElementType,
  isBoundToContainer,
  isFrameElement,
  isImageElement,
  isEmbeddableElement,
  isInitializedImageElement,
  isLinearElement,
  isLinearElementType,
  isUsingAdaptiveRadius,
} from "../element/typeChecks";
import {
  ExcalidrawBindableElement,
  ExcalidrawElement,
  ExcalidrawFreeDrawElement,
  ExcalidrawGenericElement,
  ExcalidrawLinearElement,
  ExcalidrawTextElement,
  NonDeleted,
  InitializedExcalidrawImageElement,
  ExcalidrawImageElement,
  FileId,
  NonDeletedExcalidrawElement,
  ExcalidrawTextContainer,
  ExcalidrawFrameElement,
  ExcalidrawEmbeddableElement,
} from "../element/types";
import { getCenter, getDistance } from "../gesture";
import {
  editGroupForSelectedElement,
  getElementsInGroup,
  getSelectedGroupIdForElement,
  getSelectedGroupIds,
  isElementInGroup,
  isSelectedViaGroup,
  selectGroupsForSelectedElements,
} from "../groups";
import History from "../history";
import { defaultLang, getLanguage, languages, setLanguage, t } from "../i18n";
import {
  CODES,
  shouldResizeFromCenter,
  shouldMaintainAspectRatio,
  shouldRotateWithDiscreteAngle,
  isArrowKey,
  KEYS,
} from "../keys";
import { isElementInViewport } from "../element/sizeHelpers";
import {
  distance2d,
  getCornerRadius,
  getGridPoint,
  isPathALoop,
} from "../math";
import {
  calculateScrollCenter,
  getElementsAtPosition,
  getElementsWithinSelection,
  getNormalizedZoom,
  getSelectedElements,
  hasBackground,
  isOverScrollBars,
  isSomeElementSelected,
} from "../scene";
import Scene from "../scene/Scene";
import { RenderInteractiveSceneCallback, ScrollBars } from "../scene/types";
import { getStateForZoom } from "../scene/zoom";
import { findShapeByKey } from "../shapes";
import {
  AppClassProperties,
  AppProps,
  AppState,
  BinaryFileData,
  DataURL,
  ExcalidrawImperativeAPI,
  BinaryFiles,
  Gesture,
  GestureEvent,
  LibraryItems,
  PointerDownState,
  SceneData,
  Device,
<<<<<<< HEAD
  CanvasActions,
=======
  FrameNameBoundsCache,
  SidebarName,
  SidebarTabName,
  KeyboardModifiersObject,
  CollaboratorPointer,
  ToolType,
>>>>>>> afea0df1
} from "../types";
import {
  debounce,
  distance,
  getFontString,
  getNearestScrollableContainer,
  isInputLike,
  isToolIcon,
  isWritableElement,
  resolvablePromise,
  sceneCoordsToViewportCoords,
  tupleToCoors,
  viewportCoordsToSceneCoords,
  withBatchedUpdates,
  wrapEvent,
  withBatchedUpdatesThrottled,
  updateObject,
  updateActiveTool,
  getShortcutKey,
  isTransparent,
  easeToValuesRAF,
  muteFSAbortError,
  isTestEnv,
  easeOut,
} from "../utils";
import {
  embeddableURLValidator,
  extractSrc,
  getEmbedLink,
} from "../element/embeddable";
import {
  ContextMenu,
  ContextMenuItems,
  CONTEXT_MENU_SEPARATOR,
} from "./ContextMenu";
import LayerUI from "./LayerUI";
import { Toast } from "./Toast";
import { actionToggleViewMode } from "../actions/actionToggleViewMode";
import {
  dataURLToFile,
  generateIdFromFile,
  getDataURL,
  getFileFromEvent,
  ImageURLToFile,
  isImageFileHandle,
  isSupportedImageFile,
  loadSceneOrLibraryFromBlob,
  normalizeFile,
  parseLibraryJSON,
  resizeImageFile,
  SVGStringToFile,
} from "../data/blob";
import {
  getInitializedImageElements,
  loadHTMLImageElement,
  normalizeSVG,
  updateImageCache as _updateImageCache,
} from "../element/image";
import throttle from "lodash.throttle";
import { fileOpen, FileSystemHandle } from "../data/filesystem";
import {
  bindTextToShapeAfterDuplication,
  getApproxMinLineHeight,
  getApproxMinLineWidth,
  getBoundTextElement,
  getContainerCenter,
  getContainerElement,
  getDefaultLineHeight,
  getLineHeightInPx,
  getTextBindableContainerAtPosition,
  isMeasureTextSupported,
  isValidTextContainer,
} from "../element/textElement";
import { isHittingElementNotConsideringBoundingBox } from "../element/collision";
import {
  showHyperlinkTooltip,
  hideHyperlinkToolip,
  Hyperlink,
  isPointHittingLink,
  isPointHittingLinkIcon,
} from "../element/Hyperlink";
import { isLocalLink, normalizeLink, toValidURL } from "../data/url";
import { shouldShowBoundingBox } from "../element/transformHandles";
import { actionUnlockAllElements } from "../actions/actionElementLock";
import { Fonts } from "../scene/Fonts";
import {
  getFrameElements,
  isCursorInFrame,
  bindElementsToFramesAfterDuplication,
  addElementsToFrame,
  replaceAllElementsInFrame,
  removeElementsFromFrame,
  getElementsInResizingFrame,
  getElementsInNewFrame,
  getContainingFrame,
  elementOverlapsWithFrame,
  updateFrameMembershipOfSelectedElements,
  isElementInFrame,
} from "../frame";
import {
  excludeElementsInFramesFromSelection,
  makeNextSelectedElementIds,
} from "../scene/selection";
import { actionPaste } from "../actions/actionClipboard";
import {
  actionRemoveAllElementsFromFrame,
  actionSelectAllElementsInFrame,
} from "../actions/actionFrame";
import { actionToggleHandTool, zoomToFit } from "../actions/actionCanvas";
import { jotaiStore } from "../jotai";
import { activeConfirmDialogAtom } from "./ActiveConfirmDialog";
<<<<<<< HEAD
import { actionCreateContainerFromText } from "../actions/actionBoundText";
import { ImageSceneDataError } from "../errors";
=======
import {
  getSnapLinesAtPointer,
  snapDraggedElements,
  isActiveToolNonLinearSnappable,
  snapNewElement,
  snapResizingElements,
  isSnappingEnabled,
  getVisibleGaps,
  getReferenceSnapPoints,
  SnapCache,
} from "../snapping";
import { actionWrapTextInContainer } from "../actions/actionBoundText";
>>>>>>> afea0df1
import BraveMeasureTextError from "./BraveMeasureTextError";
import { activeEyeDropperAtom } from "./EyeDropper";
import {
  ExcalidrawElementSkeleton,
  convertToExcalidrawElements,
} from "../data/transform";
import { ValueOf } from "../utility-types";
import { isSidebarDockedAtom } from "./Sidebar/Sidebar";
import { StaticCanvas, InteractiveCanvas } from "./canvases";
import { Renderer } from "../scene/Renderer";
import { ShapeCache } from "../scene/ShapeCache";
import { LaserToolOverlay } from "./LaserTool/LaserTool";
import { LaserPathManager } from "./LaserTool/LaserPathManager";
import {
  setEraserCursor,
  setCursor,
  resetCursor,
  setCursorForShape,
} from "../cursor";
import { Emitter } from "../emitter";

const AppContext = React.createContext<AppClassProperties>(null!);
const AppPropsContext = React.createContext<AppProps>(null!);

const deviceContextInitialValue = {
  isSmScreen: false,
  isMobile: false,
  isTouchScreen: false,
  canDeviceFitSidebar: false,
  isLandscape: false,
};
const DeviceContext = React.createContext<Device>(deviceContextInitialValue);
DeviceContext.displayName = "DeviceContext";

export const ExcalidrawContainerContext = React.createContext<{
  container: HTMLDivElement | null;
  id: string | null;
}>({ container: null, id: null });
ExcalidrawContainerContext.displayName = "ExcalidrawContainerContext";

const ExcalidrawElementsContext = React.createContext<
  readonly NonDeletedExcalidrawElement[]
>([]);
ExcalidrawElementsContext.displayName = "ExcalidrawElementsContext";

const ExcalidrawAppStateContext = React.createContext<AppState>({
  ...getDefaultAppState(),
  width: 0,
  height: 0,
  offsetLeft: 0,
  offsetTop: 0,
});
ExcalidrawAppStateContext.displayName = "ExcalidrawAppStateContext";

const ExcalidrawSetAppStateContext = React.createContext<
  React.Component<any, AppState>["setState"]
>(() => {
  console.warn("unitialized ExcalidrawSetAppStateContext context!");
});
ExcalidrawSetAppStateContext.displayName = "ExcalidrawSetAppStateContext";

const ExcalidrawActionManagerContext = React.createContext<ActionManager>(
  null!,
);
ExcalidrawActionManagerContext.displayName = "ExcalidrawActionManagerContext";

export const useApp = () => useContext(AppContext);
export const useAppProps = () => useContext(AppPropsContext);
export const useDevice = () => useContext<Device>(DeviceContext);
export const useExcalidrawContainer = () =>
  useContext(ExcalidrawContainerContext);
export const useExcalidrawElements = () =>
  useContext(ExcalidrawElementsContext);
export const useExcalidrawAppState = () =>
  useContext(ExcalidrawAppStateContext);
export const useExcalidrawSetAppState = () =>
  useContext(ExcalidrawSetAppStateContext);
export const useExcalidrawActionManager = () =>
  useContext(ExcalidrawActionManagerContext);

let didTapTwice: boolean = false;
let tappedTwiceTimer = 0;
let isHoldingSpace: boolean = false;
let isPanning: boolean = false;
let isDraggingScrollBar: boolean = false;
let currentScrollBars: ScrollBars = { horizontal: null, vertical: null };
let touchTimeout = 0;
let invalidateContextMenu = false;

/**
 * Map of youtube embed video states
 */
const YOUTUBE_VIDEO_STATES = new Map<
  ExcalidrawElement["id"],
  ValueOf<typeof YOUTUBE_STATES>
>();

let IS_PLAIN_PASTE = false;
let IS_PLAIN_PASTE_TIMER = 0;
let PLAIN_PASTE_TOAST_SHOWN = false;

let lastPointerUp: ((event: any) => void) | null = null;
const gesture: Gesture = {
  pointers: new Map(),
  lastCenter: null,
  initialDistance: null,
  initialScale: null,
};

class App extends React.Component<AppProps, AppState> {
  canvas: AppClassProperties["canvas"];
  interactiveCanvas: AppClassProperties["interactiveCanvas"] = null;
  rc: RoughCanvas;
  unmounted: boolean = false;
  actionManager: ActionManager;
  device: Device = deviceContextInitialValue;
  detachIsMobileMqHandler?: () => void;

  private excalidrawContainerRef = React.createRef<HTMLDivElement>();

  public static defaultProps: Partial<AppProps> = {
    // needed for tests to pass since we directly render App in many tests
    UIOptions: DEFAULT_UI_OPTIONS,
  };

  public scene: Scene;
  public renderer: Renderer;
  private fonts: Fonts;
  private resizeObserver: ResizeObserver | undefined;
  private nearestScrollableContainer: HTMLElement | Document | undefined;
  public library: AppClassProperties["library"];
  public libraryItemsFromStorage: LibraryItems | undefined;
  public id: string;
  private history: History;
  private excalidrawContainerValue: {
    container: HTMLDivElement | null;
    id: string;
  };

  public files: BinaryFiles = {};
  public imageCache: AppClassProperties["imageCache"] = new Map();
  private iFrameRefs = new Map<ExcalidrawElement["id"], HTMLIFrameElement>();

  hitLinkElement?: NonDeletedExcalidrawElement;
  lastPointerDownEvent: React.PointerEvent<HTMLElement> | null = null;
  lastPointerUpEvent: React.PointerEvent<HTMLElement> | PointerEvent | null =
    null;
  lastViewportPosition = { x: 0, y: 0 };

  laserPathManager: LaserPathManager = new LaserPathManager(this);

  onChangeEmitter = new Emitter<
    [
      elements: readonly ExcalidrawElement[],
      appState: AppState,
      files: BinaryFiles,
    ]
  >();

  onPointerDownEmitter = new Emitter<
    [
      activeTool: AppState["activeTool"],
      pointerDownState: PointerDownState,
      event: React.PointerEvent<HTMLElement>,
    ]
  >();

  onPointerUpEmitter = new Emitter<
    [
      activeTool: AppState["activeTool"],
      pointerDownState: PointerDownState,
      event: PointerEvent,
    ]
  >();

  constructor(props: AppProps) {
    super(props);
    const defaultAppState = getDefaultAppState();
    const {
      excalidrawRef,
      viewModeEnabled = false,
      zenModeEnabled = false,
      gridModeEnabled = false,
      objectsSnapModeEnabled = false,
      theme = defaultAppState.theme,
      name = defaultAppState.name,
    } = props;
    this.state = {
      ...defaultAppState,
      theme,
      isLoading: true,
      ...this.getCanvasOffsets(),
      viewModeEnabled,
      zenModeEnabled,
      objectsSnapModeEnabled,
      gridSize: gridModeEnabled ? GRID_SIZE : null,
      name,
      width: window.innerWidth,
      height: window.innerHeight,
    };

    this.id = nanoid();

    this.library = new Library(this);
    this.scene = new Scene();

    this.canvas = document.createElement("canvas");
    this.rc = rough.canvas(this.canvas);
    this.renderer = new Renderer(this.scene);

    if (excalidrawRef) {
      const readyPromise =
        ("current" in excalidrawRef && excalidrawRef.current?.readyPromise) ||
        resolvablePromise<ExcalidrawImperativeAPI>();

      const api: ExcalidrawImperativeAPI = {
        ready: true,
        readyPromise,
        updateScene: this.updateScene,
        updateLibrary: this.library.updateLibrary,
        addFiles: this.addFiles,
        resetScene: this.resetScene,
        getSceneElementsIncludingDeleted: this.getSceneElementsIncludingDeleted,
        history: {
          clear: this.resetHistory,
        },
        scrollToContent: this.scrollToContent,
        getSceneElements: this.getSceneElements,
        getAppState: () => this.state,
        getFiles: () => this.files,
        refresh: this.refresh,
        setToast: this.setToast,
        id: this.id,
        setActiveTool: this.setActiveTool,
        setCursor: this.setCursor,
        resetCursor: this.resetCursor,
        updateFrameRendering: this.updateFrameRendering,
        toggleSidebar: this.toggleSidebar,
        onChange: (cb) => this.onChangeEmitter.on(cb),
        onPointerDown: (cb) => this.onPointerDownEmitter.on(cb),
        onPointerUp: (cb) => this.onPointerUpEmitter.on(cb),
      } as const;
      if (typeof excalidrawRef === "function") {
        excalidrawRef(api);
      } else {
        excalidrawRef.current = api;
      }
      readyPromise.resolve(api);
    }

    this.excalidrawContainerValue = {
      container: this.excalidrawContainerRef.current,
      id: this.id,
    };

    this.fonts = new Fonts({
      scene: this.scene,
      onSceneUpdated: this.onSceneUpdated,
    });
    this.history = new History();
    this.actionManager = new ActionManager(
      this.syncActionResult,
      () => this.state,
      () => this.scene.getElementsIncludingDeleted(),
      this,
    );
    this.actionManager.registerAll(actions);

    this.actionManager.registerAction(createUndoAction(this.history));
    this.actionManager.registerAction(createRedoAction(this.history));
  }

  private onWindowMessage(event: MessageEvent) {
    if (
      event.origin !== "https://player.vimeo.com" &&
      event.origin !== "https://www.youtube.com"
    ) {
      return;
    }

    let data = null;
    try {
      data = JSON.parse(event.data);
    } catch (e) {}
    if (!data) {
      return;
    }

    switch (event.origin) {
      case "https://player.vimeo.com":
        //Allowing for multiple instances of Excalidraw running in the window
        if (data.method === "paused") {
          let source: Window | null = null;
          const iframes = document.body.querySelectorAll(
            "iframe.excalidraw__embeddable",
          );
          if (!iframes) {
            break;
          }
          for (const iframe of iframes as NodeListOf<HTMLIFrameElement>) {
            if (iframe.contentWindow === event.source) {
              source = iframe.contentWindow;
            }
          }
          source?.postMessage(
            JSON.stringify({
              method: data.value ? "play" : "pause",
              value: true,
            }),
            "*",
          );
        }
        break;
      case "https://www.youtube.com":
        if (
          data.event === "infoDelivery" &&
          data.info &&
          data.id &&
          typeof data.info.playerState === "number"
        ) {
          const id = data.id;
          const playerState = data.info.playerState as number;
          if (
            (Object.values(YOUTUBE_STATES) as number[]).includes(playerState)
          ) {
            YOUTUBE_VIDEO_STATES.set(
              id,
              playerState as ValueOf<typeof YOUTUBE_STATES>,
            );
          }
        }
        break;
    }
  }

  private updateEmbeddableRef(
    id: ExcalidrawEmbeddableElement["id"],
    ref: HTMLIFrameElement | null,
  ) {
    if (ref) {
      this.iFrameRefs.set(id, ref);
    }
  }

  private getHTMLIFrameElement(
    id: ExcalidrawEmbeddableElement["id"],
  ): HTMLIFrameElement | undefined {
    return this.iFrameRefs.get(id);
  }

  private handleEmbeddableCenterClick(element: ExcalidrawEmbeddableElement) {
    if (
      this.state.activeEmbeddable?.element === element &&
      this.state.activeEmbeddable?.state === "active"
    ) {
      return;
    }

    // The delay serves two purposes
    // 1. To prevent first click propagating to iframe on mobile,
    //    else the click will immediately start and stop the video
    // 2. If the user double clicks the frame center to activate it
    //    without the delay youtube will immediately open the video
    //    in fullscreen mode
    setTimeout(() => {
      this.setState({
        activeEmbeddable: { element, state: "active" },
        selectedElementIds: { [element.id]: true },
        draggingElement: null,
        selectionElement: null,
      });
    }, 100);

    const iframe = this.getHTMLIFrameElement(element.id);

    if (!iframe?.contentWindow) {
      return;
    }

    if (iframe.src.includes("youtube")) {
      const state = YOUTUBE_VIDEO_STATES.get(element.id);
      if (!state) {
        YOUTUBE_VIDEO_STATES.set(element.id, YOUTUBE_STATES.UNSTARTED);
        iframe.contentWindow.postMessage(
          JSON.stringify({
            event: "listening",
            id: element.id,
          }),
          "*",
        );
      }
      switch (state) {
        case YOUTUBE_STATES.PLAYING:
        case YOUTUBE_STATES.BUFFERING:
          iframe.contentWindow?.postMessage(
            JSON.stringify({
              event: "command",
              func: "pauseVideo",
              args: "",
            }),
            "*",
          );
          break;
        default:
          iframe.contentWindow?.postMessage(
            JSON.stringify({
              event: "command",
              func: "playVideo",
              args: "",
            }),
            "*",
          );
      }
    }

    if (iframe.src.includes("player.vimeo.com")) {
      iframe.contentWindow.postMessage(
        JSON.stringify({
          method: "paused", //video play/pause in onWindowMessage handler
        }),
        "*",
      );
    }
  }

  private isEmbeddableCenter(
    el: ExcalidrawEmbeddableElement | null,
    event: React.PointerEvent<HTMLElement> | PointerEvent,
    sceneX: number,
    sceneY: number,
  ) {
    return (
      el &&
      !event.altKey &&
      !event.shiftKey &&
      !event.metaKey &&
      !event.ctrlKey &&
      (this.state.activeEmbeddable?.element !== el ||
        this.state.activeEmbeddable?.state === "hover" ||
        !this.state.activeEmbeddable) &&
      sceneX >= el.x + el.width / 3 &&
      sceneX <= el.x + (2 * el.width) / 3 &&
      sceneY >= el.y + el.height / 3 &&
      sceneY <= el.y + (2 * el.height) / 3
    );
  }

  private updateEmbeddables = () => {
    const embeddableElements = new Map<ExcalidrawElement["id"], true>();

    let updated = false;
    this.scene.getNonDeletedElements().filter((element) => {
      if (isEmbeddableElement(element)) {
        embeddableElements.set(element.id, true);
        if (element.validated == null) {
          updated = true;

          const validated = embeddableURLValidator(
            element.link,
            this.props.validateEmbeddable,
          );

          mutateElement(element, { validated }, false);
          ShapeCache.delete(element);
        }
      }
      return false;
    });

    if (updated) {
      this.scene.informMutation();
    }

    // GC
    this.iFrameRefs.forEach((ref, id) => {
      if (!embeddableElements.has(id)) {
        this.iFrameRefs.delete(id);
      }
    });
  };

  private renderEmbeddables() {
    const scale = this.state.zoom.value;
    const normalizedWidth = this.state.width;
    const normalizedHeight = this.state.height;

    const embeddableElements = this.scene
      .getNonDeletedElements()
      .filter(
        (el): el is NonDeleted<ExcalidrawEmbeddableElement> =>
          isEmbeddableElement(el) && !!el.validated,
      );

    return (
      <>
        {embeddableElements.map((el) => {
          const { x, y } = sceneCoordsToViewportCoords(
            { sceneX: el.x, sceneY: el.y },
            this.state,
          );
          const embedLink = getEmbedLink(toValidURL(el.link || ""));
          const isVisible = isElementInViewport(
            el,
            normalizedWidth,
            normalizedHeight,
            this.state,
          );
          const isActive =
            this.state.activeEmbeddable?.element === el &&
            this.state.activeEmbeddable?.state === "active";
          const isHovered =
            this.state.activeEmbeddable?.element === el &&
            this.state.activeEmbeddable?.state === "hover";

          return (
            <div
              key={el.id}
              className={clsx("excalidraw__embeddable-container", {
                "is-hovered": isHovered,
              })}
              style={{
                transform: isVisible
                  ? `translate(${x - this.state.offsetLeft}px, ${
                      y - this.state.offsetTop
                    }px) scale(${scale})`
                  : "none",
                display: isVisible ? "block" : "none",
                opacity: el.opacity / 100,
                ["--embeddable-radius" as string]: `${getCornerRadius(
                  Math.min(el.width, el.height),
                  el,
                )}px`,
              }}
            >
              <div
                //this is a hack that addresses isse with embedded excalidraw.com embeddable
                //https://github.com/excalidraw/excalidraw/pull/6691#issuecomment-1607383938
                /*ref={(ref) => {
                  if (!this.excalidrawContainerRef.current) {
                    return;
                  }
                  const container = this.excalidrawContainerRef.current;
                  const sh = container.scrollHeight;
                  const ch = container.clientHeight;
                  if (sh !== ch) {
                    container.style.height = `${sh}px`;
                    setTimeout(() => {
                      container.style.height = `100%`;
                    });
                  }
                }}*/
                className="excalidraw__embeddable-container__inner"
                style={{
                  width: isVisible ? `${el.width}px` : 0,
                  height: isVisible ? `${el.height}px` : 0,
                  transform: isVisible ? `rotate(${el.angle}rad)` : "none",
                  pointerEvents: isActive
                    ? POINTER_EVENTS.enabled
                    : POINTER_EVENTS.disabled,
                }}
              >
                {isHovered && (
                  <div className="excalidraw__embeddable-hint">
                    {t("buttons.embeddableInteractionButton")}
                  </div>
                )}
                <div
                  className="excalidraw__embeddable__outer"
                  style={{
                    padding: `${el.strokeWidth}px`,
                  }}
                >
                  {this.props.renderEmbeddable?.(el, this.state) ?? (
                    <iframe
                      ref={(ref) => this.updateEmbeddableRef(el.id, ref)}
                      className="excalidraw__embeddable"
                      srcDoc={
                        embedLink?.type === "document"
                          ? embedLink.srcdoc(this.state.theme)
                          : undefined
                      }
                      src={
                        embedLink?.type !== "document"
                          ? embedLink?.link ?? ""
                          : undefined
                      }
                      // https://stackoverflow.com/q/18470015
                      scrolling="no"
                      referrerPolicy="no-referrer-when-downgrade"
                      title="Excalidraw Embedded Content"
                      allow="accelerometer; autoplay; clipboard-write; encrypted-media; gyroscope; picture-in-picture"
                      allowFullScreen={true}
                      sandbox="allow-same-origin allow-scripts allow-forms allow-popups allow-popups-to-escape-sandbox allow-presentation allow-downloads"
                    />
                  )}
                </div>
              </div>
            </div>
          );
        })}
      </>
    );
  }

  private getFrameNameDOMId = (frameElement: ExcalidrawElement) => {
    return `${this.id}-frame-name-${frameElement.id}`;
  };

  frameNameBoundsCache: FrameNameBoundsCache = {
    get: (frameElement) => {
      let bounds = this.frameNameBoundsCache._cache.get(frameElement.id);
      if (
        !bounds ||
        bounds.zoom !== this.state.zoom.value ||
        bounds.versionNonce !== frameElement.versionNonce
      ) {
        const frameNameDiv = document.getElementById(
          this.getFrameNameDOMId(frameElement),
        );

        if (frameNameDiv) {
          const box = frameNameDiv.getBoundingClientRect();
          const boxSceneTopLeft = viewportCoordsToSceneCoords(
            { clientX: box.x, clientY: box.y },
            this.state,
          );
          const boxSceneBottomRight = viewportCoordsToSceneCoords(
            { clientX: box.right, clientY: box.bottom },
            this.state,
          );

          bounds = {
            x: boxSceneTopLeft.x,
            y: boxSceneTopLeft.y,
            width: boxSceneBottomRight.x - boxSceneTopLeft.x,
            height: boxSceneBottomRight.y - boxSceneTopLeft.y,
            angle: 0,
            zoom: this.state.zoom.value,
            versionNonce: frameElement.versionNonce,
          };

          this.frameNameBoundsCache._cache.set(frameElement.id, bounds);

          return bounds;
        }
        return null;
      }

      return bounds;
    },
    /**
     * @private
     */
    _cache: new Map(),
  };

  private renderFrameNames = () => {
    if (!this.state.frameRendering.enabled || !this.state.frameRendering.name) {
      return null;
    }

    const isDarkTheme = this.state.theme === "dark";

    return this.scene.getNonDeletedFrames().map((f, index) => {
      if (
        !isElementInViewport(
          f,
          this.canvas.width / window.devicePixelRatio,
          this.canvas.height / window.devicePixelRatio,
          {
            offsetLeft: this.state.offsetLeft,
            offsetTop: this.state.offsetTop,
            scrollX: this.state.scrollX,
            scrollY: this.state.scrollY,
            zoom: this.state.zoom,
          },
        )
      ) {
        // if frame not visible, don't render its name
        return null;
      }

      const { x: x1, y: y1 } = sceneCoordsToViewportCoords(
        { sceneX: f.x, sceneY: f.y },
        this.state,
      );

      const { x: x2 } = sceneCoordsToViewportCoords(
        { sceneX: f.x + f.width, sceneY: f.y + f.height },
        this.state,
      );

      const FRAME_NAME_GAP = 20;
      const FRAME_NAME_EDIT_PADDING = 6;

      const reset = () => {
        if (f.name?.trim() === "") {
          mutateElement(f, { name: null });
        }

        this.setState({ editingFrame: null });
      };

      let frameNameJSX;

      if (f.id === this.state.editingFrame) {
        const frameNameInEdit = f.name == null ? `Frame ${index + 1}` : f.name;

        frameNameJSX = (
          <input
            autoFocus
            value={frameNameInEdit}
            onChange={(e) => {
              mutateElement(f, {
                name: e.target.value,
              });
            }}
            onBlur={() => reset()}
            onKeyDown={(event) => {
              // for some inexplicable reason, `onBlur` triggered on ESC
              // does not reset `state.editingFrame` despite being called,
              // and we need to reset it here as well
              if (event.key === KEYS.ESCAPE || event.key === KEYS.ENTER) {
                reset();
              }
            }}
            style={{
              background: this.state.viewBackgroundColor,
              filter: isDarkTheme ? THEME_FILTER : "none",
              zIndex: 2,
              border: "none",
              display: "block",
              padding: `${FRAME_NAME_EDIT_PADDING}px`,
              borderRadius: 4,
              boxShadow: "inset 0 0 0 1px var(--color-primary)",
              fontFamily: "Assistant",
              fontSize: "14px",
              transform: `translateY(-${FRAME_NAME_EDIT_PADDING}px)`,
              color: "var(--color-gray-80)",
              overflow: "hidden",
              maxWidth: `${Math.min(
                x2 - x1 - FRAME_NAME_EDIT_PADDING,
                document.body.clientWidth - x1 - FRAME_NAME_EDIT_PADDING,
              )}px`,
            }}
            size={frameNameInEdit.length + 1 || 1}
            dir="auto"
            autoComplete="off"
            autoCapitalize="off"
            autoCorrect="off"
          />
        );
      } else {
        frameNameJSX =
          f.name == null || f.name.trim() === ""
            ? `Frame ${index + 1}`
            : f.name.trim();
      }

      return (
        <div
          id={this.getFrameNameDOMId(f)}
          key={f.id}
          style={{
            position: "absolute",
            top: `${y1 - FRAME_NAME_GAP - this.state.offsetTop}px`,
            left: `${
              x1 -
              this.state.offsetLeft -
              (this.state.editingFrame === f.id ? FRAME_NAME_EDIT_PADDING : 0)
            }px`,
            zIndex: 2,
            fontSize: "14px",
            color: isDarkTheme
              ? "var(--color-gray-60)"
              : "var(--color-gray-50)",
            width: "max-content",
            maxWidth: `${x2 - x1 + FRAME_NAME_EDIT_PADDING * 2}px`,
            overflow: f.id === this.state.editingFrame ? "visible" : "hidden",
            whiteSpace: "nowrap",
            textOverflow: "ellipsis",
            cursor: CURSOR_TYPE.MOVE,
            pointerEvents: this.state.viewModeEnabled
              ? POINTER_EVENTS.disabled
              : POINTER_EVENTS.enabled,
          }}
          onPointerDown={(event) => this.handleCanvasPointerDown(event)}
          onWheel={(event) => this.handleWheel(event)}
          onContextMenu={this.handleCanvasContextMenu}
          onDoubleClick={() => {
            this.setState({
              editingFrame: f.id,
            });
          }}
        >
          {frameNameJSX}
        </div>
      );
    });
  };

  public render() {
    const selectedElements = this.scene.getSelectedElements(this.state);
    const { renderTopRightUI, renderCustomStats } = this.props;

    const versionNonce = this.scene.getVersionNonce();
    const { canvasElements, visibleElements } =
      this.renderer.getRenderableElements({
        versionNonce,
        zoom: this.state.zoom,
        offsetLeft: this.state.offsetLeft,
        offsetTop: this.state.offsetTop,
        scrollX: this.state.scrollX,
        scrollY: this.state.scrollY,
        height: this.state.height,
        width: this.state.width,
        editingElement: this.state.editingElement,
        pendingImageElementId: this.state.pendingImageElementId,
      });

    return (
      <div
        className={clsx("excalidraw excalidraw-container", {
          "excalidraw--view-mode": this.state.viewModeEnabled,
          "excalidraw--mobile": this.device.isMobile,
        })}
        style={{
          ["--ui-pointerEvents" as any]:
            this.state.selectionElement ||
            this.state.draggingElement ||
            this.state.resizingElement ||
            (this.state.activeTool.type === "laser" &&
              // technically we can just test on this once we make it more safe
              this.state.cursorButton === "down") ||
            (this.state.editingElement &&
              !isTextElement(this.state.editingElement))
              ? POINTER_EVENTS.disabled
              : POINTER_EVENTS.enabled,
        }}
        ref={this.excalidrawContainerRef}
        onDrop={this.handleAppOnDrop}
        tabIndex={0}
        onKeyDown={
          this.props.handleKeyboardGlobally ? undefined : this.onKeyDown
        }
      >
        <AppContext.Provider value={this}>
          <AppPropsContext.Provider value={this.props}>
            <ExcalidrawContainerContext.Provider
              value={this.excalidrawContainerValue}
            >
              <DeviceContext.Provider value={this.device}>
                <ExcalidrawSetAppStateContext.Provider value={this.setAppState}>
                  <ExcalidrawAppStateContext.Provider value={this.state}>
                    <ExcalidrawElementsContext.Provider
                      value={this.scene.getNonDeletedElements()}
                    >
                      <ExcalidrawActionManagerContext.Provider
                        value={this.actionManager}
                      >
                        <LayerUI
                          canvas={this.canvas}
                          appState={this.state}
                          files={this.files}
                          setAppState={this.setAppState}
                          actionManager={this.actionManager}
                          elements={this.scene.getNonDeletedElements()}
                          onLockToggle={this.toggleLock}
                          onPenModeToggle={this.togglePenMode}
                          onHandToolToggle={this.onHandToolToggle}
                          langCode={getLanguage().code}
                          renderTopRightUI={renderTopRightUI}
                          renderCustomStats={renderCustomStats}
                          showExitZenModeBtn={
                            typeof this.props?.zenModeEnabled === "undefined" &&
                            this.state.zenModeEnabled
                          }
                          UIOptions={this.props.UIOptions}
                          onExportImage={this.onExportImage}
                          renderWelcomeScreen={
                            !this.state.isLoading &&
                            this.state.showWelcomeScreen &&
                            this.state.activeTool.type === "selection" &&
                            !this.state.zenModeEnabled &&
                            !this.scene.getElementsIncludingDeleted().length
                          }
                          app={this}
                          isCollaborating={this.props.isCollaborating}
                        >
                          {this.props.children}
                        </LayerUI>
                        <div className="excalidraw-textEditorContainer" />
                        <div className="excalidraw-contextMenuContainer" />
                        <div className="excalidraw-eye-dropper-container" />
                        <LaserToolOverlay manager={this.laserPathManager} />
                        {selectedElements.length === 1 &&
                          !this.state.contextMenu &&
                          this.state.showHyperlinkPopup && (
                            <Hyperlink
                              key={selectedElements[0].id}
                              element={selectedElements[0]}
                              setAppState={this.setAppState}
                              onLinkOpen={this.props.onLinkOpen}
                              setToast={this.setToast}
                            />
                          )}
                        {this.state.toast !== null && (
                          <Toast
                            message={this.state.toast.message}
                            onClose={() => this.setToast(null)}
                            duration={this.state.toast.duration}
                            closable={this.state.toast.closable}
                          />
                        )}
                        {this.state.contextMenu && (
                          <ContextMenu
                            items={this.state.contextMenu.items}
                            top={this.state.contextMenu.top}
                            left={this.state.contextMenu.left}
                            actionManager={this.actionManager}
                          />
                        )}
                        <StaticCanvas
                          canvas={this.canvas}
                          rc={this.rc}
                          elements={canvasElements}
                          visibleElements={visibleElements}
                          versionNonce={versionNonce}
                          selectionNonce={
                            this.state.selectionElement?.versionNonce
                          }
                          scale={window.devicePixelRatio}
                          appState={this.state}
                          renderConfig={{
                            imageCache: this.imageCache,
                            isExporting: false,
                            renderGrid: true,
                          }}
                        />
                        <InteractiveCanvas
                          containerRef={this.excalidrawContainerRef}
                          canvas={this.interactiveCanvas}
                          elements={canvasElements}
                          visibleElements={visibleElements}
                          selectedElements={selectedElements}
                          versionNonce={versionNonce}
                          selectionNonce={
                            this.state.selectionElement?.versionNonce
                          }
                          scale={window.devicePixelRatio}
                          appState={this.state}
                          renderInteractiveSceneCallback={
                            this.renderInteractiveSceneCallback
                          }
                          handleCanvasRef={this.handleInteractiveCanvasRef}
                          onContextMenu={this.handleCanvasContextMenu}
                          onPointerMove={this.handleCanvasPointerMove}
                          onPointerUp={this.handleCanvasPointerUp}
                          onPointerCancel={this.removePointer}
                          onTouchMove={this.handleTouchMove}
                          onPointerDown={this.handleCanvasPointerDown}
                          onDoubleClick={this.handleCanvasDoubleClick}
                        />
                        {this.renderFrameNames()}
                      </ExcalidrawActionManagerContext.Provider>
                      {this.renderEmbeddables()}
                    </ExcalidrawElementsContext.Provider>
                  </ExcalidrawAppStateContext.Provider>
                </ExcalidrawSetAppStateContext.Provider>
              </DeviceContext.Provider>
            </ExcalidrawContainerContext.Provider>
          </AppPropsContext.Provider>
        </AppContext.Provider>
      </div>
    );
  }

  public focusContainer: AppClassProperties["focusContainer"] = () => {
    this.excalidrawContainerRef.current?.focus();
  };

  public getSceneElementsIncludingDeleted = () => {
    return this.scene.getElementsIncludingDeleted();
  };

  public getSceneElements = () => {
    return this.scene.getNonDeletedElements();
  };

  public onInsertElements = (elements: readonly ExcalidrawElement[]) => {
    this.addElementsFromPasteOrLibrary({
      elements,
      position: "center",
      files: null,
    });
  };

  public onExportImage = async (
    type: keyof typeof EXPORT_IMAGE_TYPES,
    elements: readonly NonDeletedExcalidrawElement[],
  ) => {
    trackEvent("export", type, "ui");
    const fileHandle = await exportCanvas(
      type,
      elements,
      this.state,
      this.files,
      {
        exportBackground: this.state.exportBackground,
        name: this.state.name,
        viewBackgroundColor: this.state.viewBackgroundColor,
      },
    )
      .catch(muteFSAbortError)
      .catch((error) => {
        console.error(error);
        this.setState({ errorMessage: error.message });
      });

    if (
      this.state.exportEmbedScene &&
      fileHandle &&
      isImageFileHandle(fileHandle)
    ) {
      this.setState({ fileHandle });
    }
  };

  private openEyeDropper = ({ type }: { type: "stroke" | "background" }) => {
    jotaiStore.set(activeEyeDropperAtom, {
      swapPreviewOnAlt: true,
      colorPickerType:
        type === "stroke" ? "elementStroke" : "elementBackground",
      onSelect: (color, event) => {
        const shouldUpdateStrokeColor =
          (type === "background" && event.altKey) ||
          (type === "stroke" && !event.altKey);
        const selectedElements = this.scene.getSelectedElements(this.state);
        if (
          !selectedElements.length ||
          this.state.activeTool.type !== "selection"
        ) {
          if (shouldUpdateStrokeColor) {
            this.syncActionResult({
              appState: { ...this.state, currentItemStrokeColor: color },
              commitToHistory: true,
            });
          } else {
            this.syncActionResult({
              appState: { ...this.state, currentItemBackgroundColor: color },
              commitToHistory: true,
            });
          }
        } else {
          this.updateScene({
            elements: this.scene.getElementsIncludingDeleted().map((el) => {
              if (this.state.selectedElementIds[el.id]) {
                return newElementWith(el, {
                  [shouldUpdateStrokeColor ? "strokeColor" : "backgroundColor"]:
                    color,
                });
              }
              return el;
            }),
          });
        }
      },
      keepOpenOnAlt: false,
    });
  };

  private syncActionResult = withBatchedUpdates(
    (actionResult: ActionResult) => {
      if (this.unmounted || actionResult === false) {
        return;
      }

      let editingElement: AppState["editingElement"] | null = null;
      if (actionResult.elements) {
        actionResult.elements.forEach((element) => {
          if (
            this.state.editingElement?.id === element.id &&
            this.state.editingElement !== element &&
            isNonDeletedElement(element)
          ) {
            editingElement = element;
          }
        });
        this.scene.replaceAllElements(actionResult.elements);
        if (actionResult.commitToHistory) {
          this.history.resumeRecording();
        }
      }

      if (actionResult.files) {
        this.files = actionResult.replaceFiles
          ? actionResult.files
          : { ...this.files, ...actionResult.files };
        this.addNewImagesToImageCache();
      }

      if (actionResult.appState || editingElement || this.state.contextMenu) {
        if (actionResult.commitToHistory) {
          this.history.resumeRecording();
        }

        let viewModeEnabled = actionResult?.appState?.viewModeEnabled || false;
        let zenModeEnabled = actionResult?.appState?.zenModeEnabled || false;
        let gridSize = actionResult?.appState?.gridSize || null;
        const theme =
          actionResult?.appState?.theme || this.props.theme || THEME.LIGHT;
        let name = actionResult?.appState?.name ?? this.state.name;
        const errorMessage =
          actionResult?.appState?.errorMessage ?? this.state.errorMessage;
        if (typeof this.props.viewModeEnabled !== "undefined") {
          viewModeEnabled = this.props.viewModeEnabled;
        }

        if (typeof this.props.zenModeEnabled !== "undefined") {
          zenModeEnabled = this.props.zenModeEnabled;
        }

        if (typeof this.props.gridModeEnabled !== "undefined") {
          gridSize = this.props.gridModeEnabled ? GRID_SIZE : null;
        }

        if (typeof this.props.name !== "undefined") {
          name = this.props.name;
        }

        editingElement =
          editingElement || actionResult.appState?.editingElement || null;

        if (editingElement?.isDeleted) {
          editingElement = null;
        }

        this.setState(
          (state) => {
            // using Object.assign instead of spread to fool TS 4.2.2+ into
            // regarding the resulting type as not containing undefined
            // (which the following expression will never contain)
            return Object.assign(actionResult.appState || {}, {
              // NOTE this will prevent opening context menu using an action
              // or programmatically from the host, so it will need to be
              // rewritten later
              contextMenu: null,
              editingElement,
              viewModeEnabled,
              zenModeEnabled,
              gridSize,
              theme,
              name,
              errorMessage,
            });
          },
          () => {
            if (actionResult.syncHistory) {
              this.history.setCurrentState(
                this.state,
                this.scene.getElementsIncludingDeleted(),
              );
            }
          },
        );
      }
    },
  );

  // Lifecycle

  private onBlur = withBatchedUpdates(() => {
    isHoldingSpace = false;
    this.setState({ isBindingEnabled: true });
  });

  private onUnload = () => {
    this.onBlur();
  };

  private disableEvent: EventListener = (event) => {
    event.preventDefault();
  };

  private resetHistory = () => {
    this.history.clear();
  };

  /**
   * Resets scene & history.
   * ! Do not use to clear scene user action !
   */
  private resetScene = withBatchedUpdates(
    (opts?: { resetLoadingState: boolean }) => {
      this.scene.replaceAllElements([]);
      this.setState((state) => ({
        ...getDefaultAppState(),
        isLoading: opts?.resetLoadingState ? false : state.isLoading,
        theme: this.state.theme,
      }));
      this.resetHistory();
    },
  );

  private initializeScene = async () => {
    if ("launchQueue" in window && "LaunchParams" in window) {
      (window as any).launchQueue.setConsumer(
        async (launchParams: { files: any[] }) => {
          if (!launchParams.files.length) {
            return;
          }
          const fileHandle = launchParams.files[0];
          const blob: Blob = await fileHandle.getFile();
          this.loadFileToCanvas(
            new File([blob], blob.name || "", { type: blob.type }),
            fileHandle,
          );
        },
      );
    }

    if (this.props.theme) {
      this.setState({ theme: this.props.theme });
    }
    if (!this.state.isLoading) {
      this.setState({ isLoading: true });
    }
    let initialData = null;
    try {
      initialData = (await this.props.initialData) || null;
      if (initialData?.libraryItems) {
        this.library
          .updateLibrary({
            libraryItems: initialData.libraryItems,
            merge: true,
          })
          .catch((error) => {
            console.error(error);
          });
      }
    } catch (error: any) {
      console.error(error);
      initialData = {
        appState: {
          errorMessage:
            error.message ||
            "Encountered an error during importing or restoring scene data",
        },
      };
    }
    const scene = restore(initialData, null, null, { repairBindings: true });
    scene.appState = {
      ...scene.appState,
      theme: this.props.theme || scene.appState.theme,
      // we're falling back to current (pre-init) state when deciding
      // whether to open the library, to handle a case where we
      // update the state outside of initialData (e.g. when loading the app
      // with a library install link, which should auto-open the library)
      openSidebar: scene.appState?.openSidebar || this.state.openSidebar,
      activeTool:
        scene.appState.activeTool.type === "image"
          ? { ...scene.appState.activeTool, type: "selection" }
          : scene.appState.activeTool,
      isLoading: false,
      toast: this.state.toast,
    };
    if (initialData?.scrollToContent) {
      scene.appState = {
        ...scene.appState,
        ...calculateScrollCenter(scene.elements, {
          ...scene.appState,
          width: this.state.width,
          height: this.state.height,
          offsetTop: this.state.offsetTop,
          offsetLeft: this.state.offsetLeft,
        }),
      };
    }
    // FontFaceSet loadingdone event we listen on may not always fire
    // (looking at you Safari), so on init we manually load fonts for current
    // text elements on canvas, and rerender them once done. This also
    // seems faster even in browsers that do fire the loadingdone event.
    this.fonts.loadFontsForElements(scene.elements);

    this.resetHistory();
    this.syncActionResult({
      ...scene,
      commitToHistory: true,
    });
  };

  private refreshDeviceState = (container: HTMLDivElement) => {
    const { width, height } = container.getBoundingClientRect();
    const sidebarBreakpoint =
      this.props.UIOptions.dockedSidebarBreakpoint != null
        ? this.props.UIOptions.dockedSidebarBreakpoint
        : MQ_RIGHT_SIDEBAR_MIN_WIDTH;
    this.device = updateObject(this.device, {
      isLandscape: width > height,
      isSmScreen: width < MQ_SM_MAX_WIDTH,
      isMobile:
        width < MQ_MAX_WIDTH_PORTRAIT ||
        (height < MQ_MAX_HEIGHT_LANDSCAPE && width < MQ_MAX_WIDTH_LANDSCAPE),
      canDeviceFitSidebar: width > sidebarBreakpoint,
    });
  };

  public async componentDidMount() {
    this.unmounted = false;
    this.excalidrawContainerValue.container =
      this.excalidrawContainerRef.current;

    if (import.meta.env.MODE === ENV.TEST || import.meta.env.DEV) {
      const setState = this.setState.bind(this);
      Object.defineProperties(window.h, {
        state: {
          configurable: true,
          get: () => {
            return this.state;
          },
        },
        setState: {
          configurable: true,
          value: (...args: Parameters<typeof setState>) => {
            return this.setState(...args);
          },
        },
        app: {
          configurable: true,
          value: this,
        },
        history: {
          configurable: true,
          value: this.history,
        },
      });
    }

    this.scene.addCallback(this.onSceneUpdated);
    this.addEventListeners();

    if (this.props.autoFocus && this.excalidrawContainerRef.current) {
      this.focusContainer();
    }

    if (
      this.excalidrawContainerRef.current &&
      // bounding rects don't work in tests so updating
      // the state on init would result in making the test enviro run
      // in mobile breakpoint (0 width/height), making everything fail
      !isTestEnv()
    ) {
      this.refreshDeviceState(this.excalidrawContainerRef.current);
    }

    if ("ResizeObserver" in window && this.excalidrawContainerRef?.current) {
      this.resizeObserver = new ResizeObserver(() => {
        // recompute device dimensions state
        // ---------------------------------------------------------------------
        this.refreshDeviceState(this.excalidrawContainerRef.current!);
        // refresh offsets
        // ---------------------------------------------------------------------
        this.updateDOMRect();
      });
      this.resizeObserver?.observe(this.excalidrawContainerRef.current);
    } else if (window.matchMedia) {
      const mdScreenQuery = window.matchMedia(
        `(max-width: ${MQ_MAX_WIDTH_PORTRAIT}px), (max-height: ${MQ_MAX_HEIGHT_LANDSCAPE}px) and (max-width: ${MQ_MAX_WIDTH_LANDSCAPE}px)`,
      );
      const smScreenQuery = window.matchMedia(
        `(max-width: ${MQ_SM_MAX_WIDTH}px)`,
      );
      const canDeviceFitSidebarMediaQuery = window.matchMedia(
        `(min-width: ${
          // NOTE this won't update if a different breakpoint is supplied
          // after mount
          this.props.UIOptions.dockedSidebarBreakpoint != null
            ? this.props.UIOptions.dockedSidebarBreakpoint
            : MQ_RIGHT_SIDEBAR_MIN_WIDTH
        }px)`,
      );
      const handler = () => {
        this.excalidrawContainerRef.current!.getBoundingClientRect();
        this.device = updateObject(this.device, {
          isSmScreen: smScreenQuery.matches,
          isMobile: mdScreenQuery.matches,
          canDeviceFitSidebar: canDeviceFitSidebarMediaQuery.matches,
        });
      };
      mdScreenQuery.addListener(handler);
      this.detachIsMobileMqHandler = () =>
        mdScreenQuery.removeListener(handler);
    }

    const searchParams = new URLSearchParams(window.location.search.slice(1));

    if (searchParams.has("web-share-target")) {
      // Obtain a file that was shared via the Web Share Target API.
      this.restoreFileFromShare();
    } else {
      this.updateDOMRect(this.initializeScene);
    }

    // note that this check seems to always pass in localhost
    if (isBrave() && !isMeasureTextSupported()) {
      this.setState({
        errorMessage: <BraveMeasureTextError />,
      });
    }
  }

  public componentWillUnmount() {
    this.renderer.destroy();
    this.scene = new Scene();
    this.renderer = new Renderer(this.scene);
    this.files = {};
    this.imageCache.clear();
    this.resizeObserver?.disconnect();
    this.unmounted = true;
    this.removeEventListeners();
    this.scene.destroy();
    this.library.destroy();
    this.laserPathManager.destroy();
    this.onChangeEmitter.destroy();
    ShapeCache.destroy();
    SnapCache.destroy();
    clearTimeout(touchTimeout);
    isSomeElementSelected.clearCache();
    selectGroupsForSelectedElements.clearCache();
    touchTimeout = 0;
  }

  private onResize = withBatchedUpdates(() => {
    this.scene
      .getElementsIncludingDeleted()
      .forEach((element) => ShapeCache.delete(element));
    this.setState({});
  });

  private removeEventListeners() {
    document.removeEventListener(EVENT.POINTER_UP, this.removePointer);
    document.removeEventListener(EVENT.COPY, this.onCopy);
    document.removeEventListener(EVENT.PASTE, this.pasteFromClipboard);
    document.removeEventListener(EVENT.CUT, this.onCut);
    this.excalidrawContainerRef.current?.removeEventListener(
      EVENT.WHEEL,
      this.onWheel,
    );
    this.nearestScrollableContainer?.removeEventListener(
      EVENT.SCROLL,
      this.onScroll,
    );
    document.removeEventListener(EVENT.KEYDOWN, this.onKeyDown, false);
    document.removeEventListener(
      EVENT.MOUSE_MOVE,
      this.updateCurrentCursorPosition,
      false,
    );
    document.removeEventListener(EVENT.KEYUP, this.onKeyUp);
    window.removeEventListener(EVENT.RESIZE, this.onResize, false);
    window.removeEventListener(EVENT.UNLOAD, this.onUnload, false);
    window.removeEventListener(EVENT.BLUR, this.onBlur, false);
    this.excalidrawContainerRef.current?.removeEventListener(
      EVENT.DRAG_OVER,
      this.disableEvent,
      false,
    );
    this.excalidrawContainerRef.current?.removeEventListener(
      EVENT.DROP,
      this.disableEvent,
      false,
    );

    document.removeEventListener(
      EVENT.GESTURE_START,
      this.onGestureStart as any,
      false,
    );
    document.removeEventListener(
      EVENT.GESTURE_CHANGE,
      this.onGestureChange as any,
      false,
    );
    document.removeEventListener(
      EVENT.GESTURE_END,
      this.onGestureEnd as any,
      false,
    );

    this.detachIsMobileMqHandler?.();
    window.removeEventListener(EVENT.MESSAGE, this.onWindowMessage, false);
  }

  private addEventListeners() {
    this.removeEventListeners();
    window.addEventListener(EVENT.MESSAGE, this.onWindowMessage, false);
    document.addEventListener(EVENT.POINTER_UP, this.removePointer); // #3553
    document.addEventListener(EVENT.COPY, this.onCopy);
    this.excalidrawContainerRef.current?.addEventListener(
      EVENT.WHEEL,
      this.onWheel,
      { passive: false },
    );

    if (this.props.handleKeyboardGlobally) {
      document.addEventListener(EVENT.KEYDOWN, this.onKeyDown, false);
    }
    document.addEventListener(EVENT.KEYUP, this.onKeyUp, { passive: true });
    document.addEventListener(
      EVENT.MOUSE_MOVE,
      this.updateCurrentCursorPosition,
    );
    // rerender text elements on font load to fix #637 && #1553
    document.fonts?.addEventListener?.("loadingdone", (event) => {
      const loadedFontFaces = (event as FontFaceSetLoadEvent).fontfaces;
      this.fonts.onFontsLoaded(loadedFontFaces);
    });

    // Safari-only desktop pinch zoom
    document.addEventListener(
      EVENT.GESTURE_START,
      this.onGestureStart as any,
      false,
    );
    document.addEventListener(
      EVENT.GESTURE_CHANGE,
      this.onGestureChange as any,
      false,
    );
    document.addEventListener(
      EVENT.GESTURE_END,
      this.onGestureEnd as any,
      false,
    );
    if (this.state.viewModeEnabled) {
      return;
    }

    document.addEventListener(EVENT.PASTE, this.pasteFromClipboard);
    document.addEventListener(EVENT.CUT, this.onCut);
    if (this.props.detectScroll) {
      this.nearestScrollableContainer = getNearestScrollableContainer(
        this.excalidrawContainerRef.current!,
      );
      this.nearestScrollableContainer.addEventListener(
        EVENT.SCROLL,
        this.onScroll,
      );
    }
    window.addEventListener(EVENT.RESIZE, this.onResize, false);
    window.addEventListener(EVENT.UNLOAD, this.onUnload, false);
    window.addEventListener(EVENT.BLUR, this.onBlur, false);
    this.excalidrawContainerRef.current?.addEventListener(
      EVENT.DRAG_OVER,
      this.disableEvent,
      false,
    );
    this.excalidrawContainerRef.current?.addEventListener(
      EVENT.DROP,
      this.disableEvent,
      false,
    );
  }

  componentDidUpdate(prevProps: AppProps, prevState: AppState) {
    this.updateEmbeddables();
    if (
      !this.state.showWelcomeScreen &&
      !this.scene.getElementsIncludingDeleted().length
    ) {
      this.setState({ showWelcomeScreen: true });
    }

    if (
      this.excalidrawContainerRef.current &&
      prevProps.UIOptions.dockedSidebarBreakpoint !==
        this.props.UIOptions.dockedSidebarBreakpoint
    ) {
      this.refreshDeviceState(this.excalidrawContainerRef.current);
    }

    if (
      prevState.scrollX !== this.state.scrollX ||
      prevState.scrollY !== this.state.scrollY
    ) {
      this.props?.onScrollChange?.(this.state.scrollX, this.state.scrollY);
    }

    if (
      Object.keys(this.state.selectedElementIds).length &&
      isEraserActive(this.state)
    ) {
      this.setState({
        activeTool: updateActiveTool(this.state, { type: "selection" }),
      });
    }
    if (
      this.state.activeTool.type === "eraser" &&
      prevState.theme !== this.state.theme
    ) {
      setEraserCursor(this.interactiveCanvas, this.state.theme);
    }
    // Hide hyperlink popup if shown when element type is not selection
    if (
      prevState.activeTool.type === "selection" &&
      this.state.activeTool.type !== "selection" &&
      this.state.showHyperlinkPopup
    ) {
      this.setState({ showHyperlinkPopup: false });
    }
    if (prevProps.langCode !== this.props.langCode) {
      this.updateLanguage();
    }

    if (prevProps.viewModeEnabled !== this.props.viewModeEnabled) {
      this.setState({ viewModeEnabled: !!this.props.viewModeEnabled });
    }

    if (prevState.viewModeEnabled !== this.state.viewModeEnabled) {
      this.addEventListeners();
      this.deselectElements();
    }

    if (prevProps.zenModeEnabled !== this.props.zenModeEnabled) {
      this.setState({ zenModeEnabled: !!this.props.zenModeEnabled });
    }

    if (prevProps.theme !== this.props.theme && this.props.theme) {
      this.setState({ theme: this.props.theme });
    }

    if (prevProps.gridModeEnabled !== this.props.gridModeEnabled) {
      this.setState({
        gridSize: this.props.gridModeEnabled ? GRID_SIZE : null,
      });
    }

    if (this.props.name && prevProps.name !== this.props.name) {
      this.setState({
        name: this.props.name,
      });
    }

    this.excalidrawContainerRef.current?.classList.toggle(
      "theme--dark",
      this.state.theme === "dark",
    );

    if (
      this.state.editingLinearElement &&
      !this.state.selectedElementIds[this.state.editingLinearElement.elementId]
    ) {
      // defer so that the commitToHistory flag isn't reset via current update
      setTimeout(() => {
        // execute only if the condition still holds when the deferred callback
        // executes (it can be scheduled multiple times depending on how
        // many times the component renders)
        this.state.editingLinearElement &&
          this.actionManager.executeAction(actionFinalize);
      });
    }

    // failsafe in case the state is being updated in incorrect order resulting
    // in the editingElement being now a deleted element
    if (this.state.editingElement?.isDeleted) {
      this.setState({ editingElement: null });
    }

    if (
      this.state.selectedLinearElement &&
      !this.state.selectedElementIds[this.state.selectedLinearElement.elementId]
    ) {
      // To make sure `selectedLinearElement` is in sync with `selectedElementIds`, however this shouldn't be needed once
      // we have a single API to update `selectedElementIds`
      this.setState({ selectedLinearElement: null });
    }

    const { multiElement } = prevState;
    if (
      prevState.activeTool !== this.state.activeTool &&
      multiElement != null &&
      isBindingEnabled(this.state) &&
      isBindingElement(multiElement, false)
    ) {
      maybeBindLinearElement(
        multiElement,
        this.state,
        this.scene,
        tupleToCoors(
          LinearElementEditor.getPointAtIndexGlobalCoordinates(
            multiElement,
            -1,
          ),
        ),
      );
    }
    this.history.record(this.state, this.scene.getElementsIncludingDeleted());

    // Do not notify consumers if we're still loading the scene. Among other
    // potential issues, this fixes a case where the tab isn't focused during
    // init, which would trigger onChange with empty elements, which would then
    // override whatever is in localStorage currently.
    if (!this.state.isLoading) {
      this.props.onChange?.(
        this.scene.getElementsIncludingDeleted(),
        this.state,
        this.files,
      );
      this.onChangeEmitter.trigger(
        this.scene.getElementsIncludingDeleted(),
        this.state,
        this.files,
      );
    }
  }

  private renderInteractiveSceneCallback = ({
    atLeastOneVisibleElement,
    scrollBars,
    elements,
  }: RenderInteractiveSceneCallback) => {
    if (scrollBars) {
      currentScrollBars = scrollBars;
    }
    const scrolledOutside =
      // hide when editing text
      isTextElement(this.state.editingElement)
        ? false
        : !atLeastOneVisibleElement && elements.length > 0;
    if (this.state.scrolledOutside !== scrolledOutside) {
      this.setState({ scrolledOutside });
    }

    this.scheduleImageRefresh();
  };

  private onScroll = debounce(() => {
    const { offsetTop, offsetLeft } = this.getCanvasOffsets();
    this.setState((state) => {
      if (state.offsetLeft === offsetLeft && state.offsetTop === offsetTop) {
        return null;
      }
      return { offsetTop, offsetLeft };
    });
  }, SCROLL_TIMEOUT);

  // Copy/paste

  private onCut = withBatchedUpdates((event: ClipboardEvent) => {
    const isExcalidrawActive = this.excalidrawContainerRef.current?.contains(
      document.activeElement,
    );
    if (!isExcalidrawActive || isWritableElement(event.target)) {
      return;
    }
    this.cutAll();
    event.preventDefault();
    event.stopPropagation();
  });

  private onCopy = withBatchedUpdates((event: ClipboardEvent) => {
    const isExcalidrawActive = this.excalidrawContainerRef.current?.contains(
      document.activeElement,
    );
    if (!isExcalidrawActive || isWritableElement(event.target)) {
      return;
    }
    this.copyAll();
    event.preventDefault();
    event.stopPropagation();
  });

  private cutAll = () => {
    this.actionManager.executeAction(actionCut, "keyboard");
  };

  private copyAll = () => {
    this.actionManager.executeAction(actionCopy, "keyboard");
  };

  private static resetTapTwice() {
    didTapTwice = false;
  }

  private onTouchStart = (event: TouchEvent) => {
    // fix for Apple Pencil Scribble
    // On Android, preventing the event would disable contextMenu on tap-hold
    if (!isAndroid) {
      event.preventDefault();
    }

    if (!didTapTwice) {
      didTapTwice = true;
      clearTimeout(tappedTwiceTimer);
      tappedTwiceTimer = window.setTimeout(
        App.resetTapTwice,
        TAP_TWICE_TIMEOUT,
      );
      return;
    }
    // insert text only if we tapped twice with a single finger
    // event.touches.length === 1 will also prevent inserting text when user's zooming
    if (didTapTwice && event.touches.length === 1) {
      const touch = event.touches[0];
      // @ts-ignore
      this.handleCanvasDoubleClick({
        clientX: touch.clientX,
        clientY: touch.clientY,
      });
      didTapTwice = false;
      clearTimeout(tappedTwiceTimer);
    }
    if (isAndroid) {
      event.preventDefault();
    }

    if (event.touches.length === 2) {
      this.setState({
        selectedElementIds: makeNextSelectedElementIds({}, this.state),
        activeEmbeddable: null,
      });
    }
  };

  private onTouchEnd = (event: TouchEvent) => {
    this.resetContextMenuTimer();
    if (event.touches.length > 0) {
      this.setState({
        previousSelectedElementIds: {},
        selectedElementIds: makeNextSelectedElementIds(
          this.state.previousSelectedElementIds,
          this.state,
        ),
      });
    } else {
      gesture.pointers.clear();
    }
  };

  public pasteFromClipboard = withBatchedUpdates(
    async (event: ClipboardEvent | null) => {
      const isPlainPaste = !!(IS_PLAIN_PASTE && event);

      // #686
      const target = document.activeElement;
      const isExcalidrawActive =
        this.excalidrawContainerRef.current?.contains(target);
      if (event && !isExcalidrawActive) {
        return;
      }

      const elementUnderCursor = document.elementFromPoint(
        this.lastViewportPosition.x,
        this.lastViewportPosition.y,
      );
      if (
        event &&
        (!(elementUnderCursor instanceof HTMLCanvasElement) ||
          isWritableElement(target))
      ) {
        return;
      }

      const { x: sceneX, y: sceneY } = viewportCoordsToSceneCoords(
        {
          clientX: this.lastViewportPosition.x,
          clientY: this.lastViewportPosition.y,
        },
        this.state,
      );

      // must be called in the same frame (thus before any awaits) as the paste
      // event else some browsers (FF...) will clear the clipboardData
      // (something something security)
      let file = event?.clipboardData?.files[0];

      const data = await parseClipboard(event, isPlainPaste);
      if (!file && !isPlainPaste) {
        if (data.mixedContent) {
          return this.addElementsFromMixedContentPaste(data.mixedContent, {
            isPlainPaste,
            sceneX,
            sceneY,
          });
        } else if (data.text) {
          const string = data.text.trim();
          if (string.startsWith("<svg") && string.endsWith("</svg>")) {
            // ignore SVG validation/normalization which will be done during image
            // initialization
            file = SVGStringToFile(string);
          }
        }
      }

      // prefer spreadsheet data over image file (MS Office/Libre Office)
      if (isSupportedImageFile(file) && !data.spreadsheet) {
<<<<<<< HEAD
        if (!this.isToolSupported("image")) {
          this.setState({ errorMessage: t("errors.imageToolNotSupported") });
          return;
        }
        const { x: sceneX, y: sceneY } = viewportCoordsToSceneCoords(
          { clientX: cursorX, clientY: cursorY },
          this.state,
        );

=======
>>>>>>> afea0df1
        const imageElement = this.createImageElement({ sceneX, sceneY });
        this.insertImageElement(imageElement, file);
        this.initializeImageDimensions(imageElement);
        this.setState({
          selectedElementIds: makeNextSelectedElementIds(
            {
              [imageElement.id]: true,
            },
            this.state,
          ),
        });

        return;
      }

      if (this.props.onPaste) {
        try {
          if ((await this.props.onPaste(data, event)) === false) {
            return;
          }
        } catch (error: any) {
          console.error(error);
        }
      }

      if (data.errorMessage) {
        this.setState({ errorMessage: data.errorMessage });
      } else if (data.spreadsheet && !isPlainPaste) {
        this.setState({
          pasteDialog: {
            data: data.spreadsheet,
            shown: true,
          },
        });
      } else if (data.elements) {
        const elements = (
          data.programmaticAPI
            ? convertToExcalidrawElements(
                data.elements as ExcalidrawElementSkeleton[],
              )
            : data.elements
        ) as readonly ExcalidrawElement[];
        // TODO remove formatting from elements if isPlainPaste
        this.addElementsFromPasteOrLibrary({
          elements,
          files: data.files || null,
          position: "cursor",
          retainSeed: isPlainPaste,
        });
      } else if (data.text) {
        const maybeUrl = extractSrc(data.text);

        if (
          !isPlainPaste &&
          embeddableURLValidator(maybeUrl, this.props.validateEmbeddable) &&
          (/^(http|https):\/\/[^\s/$.?#].[^\s]*$/.test(maybeUrl) ||
            getEmbedLink(maybeUrl)?.type === "video")
        ) {
          const embeddable = this.insertEmbeddableElement({
            sceneX,
            sceneY,
            link: normalizeLink(maybeUrl),
          });
          if (embeddable) {
            this.setState({ selectedElementIds: { [embeddable.id]: true } });
          }
          return;
        }
        this.addTextFromPaste(data.text, isPlainPaste);
      }
      this.setActiveTool({ type: "selection" });
      event?.preventDefault();
    },
  );

  private addElementsFromPasteOrLibrary = (opts: {
    elements: readonly ExcalidrawElement[];
    files: BinaryFiles | null;
    position: { clientX: number; clientY: number } | "cursor" | "center";
    retainSeed?: boolean;
  }) => {
    const elements = restoreElements(opts.elements, null, undefined);
    const [minX, minY, maxX, maxY] = getCommonBounds(elements);

    const elementsCenterX = distance(minX, maxX) / 2;
    const elementsCenterY = distance(minY, maxY) / 2;

    const clientX =
      typeof opts.position === "object"
        ? opts.position.clientX
        : opts.position === "cursor"
        ? this.lastViewportPosition.x
        : this.state.width / 2 + this.state.offsetLeft;
    const clientY =
      typeof opts.position === "object"
        ? opts.position.clientY
        : opts.position === "cursor"
        ? this.lastViewportPosition.y
        : this.state.height / 2 + this.state.offsetTop;

    const { x, y } = viewportCoordsToSceneCoords(
      { clientX, clientY },
      this.state,
    );

    const dx = x - elementsCenterX;
    const dy = y - elementsCenterY;

    const [gridX, gridY] = getGridPoint(dx, dy, this.state.gridSize);

    const newElements = duplicateElements(
      elements.map((element) => {
        return newElementWith(element, {
          x: element.x + gridX - minX,
          y: element.y + gridY - minY,
        });
      }),
      {
        randomizeSeed: !opts.retainSeed,
      },
    );

    const nextElements = [
      ...this.scene.getElementsIncludingDeleted(),
      ...newElements,
    ];

    this.scene.replaceAllElements(nextElements);

    newElements.forEach((newElement) => {
      if (isTextElement(newElement) && isBoundToContainer(newElement)) {
        const container = getContainerElement(newElement);
        redrawTextBoundingBox(newElement, container);
      }
    });

    if (opts.files) {
      this.files = { ...this.files, ...opts.files };
    }

    this.history.resumeRecording();

    const nextElementsToSelect =
      excludeElementsInFramesFromSelection(newElements);

    this.setState(
      {
        ...this.state,
        // keep sidebar (presumably the library) open if it's docked and
        // can fit.
        //
        // Note, we should close the sidebar only if we're dropping items
        // from library, not when pasting from clipboard. Alas.
        openSidebar:
          this.state.openSidebar &&
          this.device.canDeviceFitSidebar &&
          jotaiStore.get(isSidebarDockedAtom)
            ? this.state.openSidebar
            : null,
        ...selectGroupsForSelectedElements(
          {
            editingGroupId: null,
            selectedElementIds: nextElementsToSelect.reduce(
              (acc: Record<ExcalidrawElement["id"], true>, element) => {
                if (!isBoundToContainer(element)) {
                  acc[element.id] = true;
                }
                return acc;
              },
              {},
            ),
          },
          this.scene.getNonDeletedElements(),
          this.state,
          this,
        ),
      },
      () => {
        if (opts.files) {
          this.addNewImagesToImageCache();
        }
      },
    );
    this.setActiveTool({ type: "selection" });
  };

  // TODO rewrite this to paste both text & images at the same time if
  // pasted data contains both
  private async addElementsFromMixedContentPaste(
    mixedContent: PastedMixedContent,
    {
      isPlainPaste,
      sceneX,
      sceneY,
    }: { isPlainPaste: boolean; sceneX: number; sceneY: number },
  ) {
    if (
      !isPlainPaste &&
      mixedContent.some((node) => node.type === "imageUrl")
    ) {
      const imageURLs = mixedContent
        .filter((node) => node.type === "imageUrl")
        .map((node) => node.value);
      const responses = await Promise.all(
        imageURLs.map(async (url) => {
          try {
            return { file: await ImageURLToFile(url) };
          } catch (error: any) {
            return { errorMessage: error.message as string };
          }
        }),
      );
      let y = sceneY;
      let firstImageYOffsetDone = false;
      const nextSelectedIds: Record<ExcalidrawElement["id"], true> = {};
      for (const response of responses) {
        if (response.file) {
          const imageElement = this.createImageElement({
            sceneX,
            sceneY: y,
          });

          const initializedImageElement = await this.insertImageElement(
            imageElement,
            response.file,
          );
          if (initializedImageElement) {
            // vertically center first image in the batch
            if (!firstImageYOffsetDone) {
              firstImageYOffsetDone = true;
              y -= initializedImageElement.height / 2;
            }
            // hack to reset the `y` coord because we vertically center during
            // insertImageElement
            mutateElement(initializedImageElement, { y }, false);

            y = imageElement.y + imageElement.height + 25;

            nextSelectedIds[imageElement.id] = true;
          }
        }
      }

      this.setState({
        selectedElementIds: makeNextSelectedElementIds(
          nextSelectedIds,
          this.state,
        ),
      });

      const error = responses.find((response) => !!response.errorMessage);
      if (error && error.errorMessage) {
        this.setState({ errorMessage: error.errorMessage });
      }
    } else {
      const textNodes = mixedContent.filter((node) => node.type === "text");
      if (textNodes.length) {
        this.addTextFromPaste(
          textNodes.map((node) => node.value).join("\n\n"),
          isPlainPaste,
        );
      }
    }
  }

  private addTextFromPaste(text: string, isPlainPaste = false) {
    const { x, y } = viewportCoordsToSceneCoords(
      {
        clientX: this.lastViewportPosition.x,
        clientY: this.lastViewportPosition.y,
      },
      this.state,
    );

    const textElementProps = {
      x,
      y,
      strokeColor: this.state.currentItemStrokeColor,
      backgroundColor: this.state.currentItemBackgroundColor,
      fillStyle: this.state.currentItemFillStyle,
      strokeWidth: this.state.currentItemStrokeWidth,
      strokeStyle: this.state.currentItemStrokeStyle,
      roundness: null,
      roughness: this.state.currentItemRoughness,
      opacity: this.state.currentItemOpacity,
      text,
      fontSize: this.state.currentItemFontSize,
      fontFamily: this.state.currentItemFontFamily,
      textAlign: this.state.currentItemTextAlign,
      verticalAlign: DEFAULT_VERTICAL_ALIGN,
      locked: false,
    };

    const LINE_GAP = 10;
    let currentY = y;

    const lines = isPlainPaste ? [text] : text.split("\n");
    const textElements = lines.reduce(
      (acc: ExcalidrawTextElement[], line, idx) => {
        const text = line.trim();

        const lineHeight = getDefaultLineHeight(textElementProps.fontFamily);
        if (text.length) {
          const element = newTextElement({
            ...textElementProps,
            x,
            y: currentY,
            text,
            lineHeight,
          });
          acc.push(element);
          currentY += element.height + LINE_GAP;
        } else {
          const prevLine = lines[idx - 1]?.trim();
          // add paragraph only if previous line was not empty, IOW don't add
          // more than one empty line
          if (prevLine) {
            currentY +=
              getLineHeightInPx(textElementProps.fontSize, lineHeight) +
              LINE_GAP;
          }
        }

        return acc;
      },
      [],
    );

    if (textElements.length === 0) {
      return;
    }

    const frameId = textElements[0].frameId;

    if (frameId) {
      this.scene.insertElementsAtIndex(
        textElements,
        this.scene.getElementIndex(frameId),
      );
    } else {
      this.scene.replaceAllElements([
        ...this.scene.getElementsIncludingDeleted(),
        ...textElements,
      ]);
    }

    this.setState({
      selectedElementIds: makeNextSelectedElementIds(
        Object.fromEntries(textElements.map((el) => [el.id, true])),
        this.state,
      ),
    });

    if (
      !isPlainPaste &&
      textElements.length > 1 &&
      PLAIN_PASTE_TOAST_SHOWN === false &&
      !this.device.isMobile
    ) {
      this.setToast({
        message: t("toast.pasteAsSingleElement", {
          shortcut: getShortcutKey("CtrlOrCmd+Shift+V"),
        }),
        duration: 5000,
      });
      PLAIN_PASTE_TOAST_SHOWN = true;
    }

    this.history.resumeRecording();
  }

  setAppState: React.Component<any, AppState>["setState"] = (
    state,
    callback,
  ) => {
    this.setState(state, callback);
  };

  removePointer = (event: React.PointerEvent<HTMLElement> | PointerEvent) => {
    if (touchTimeout) {
      this.resetContextMenuTimer();
    }

    gesture.pointers.delete(event.pointerId);
  };

  toggleLock = (source: "keyboard" | "ui" = "ui") => {
    if (!this.state.activeTool.locked) {
      trackEvent(
        "toolbar",
        "toggleLock",
        `${source} (${this.device.isMobile ? "mobile" : "desktop"})`,
      );
    }
    this.setState((prevState) => {
      return {
        activeTool: {
          ...prevState.activeTool,
          ...updateActiveTool(
            this.state,
            prevState.activeTool.locked
              ? { type: "selection" }
              : prevState.activeTool,
          ),
          locked: !prevState.activeTool.locked,
        },
      };
    });
  };

  updateFrameRendering = (
    opts:
      | Partial<AppState["frameRendering"]>
      | ((
          prevState: AppState["frameRendering"],
        ) => Partial<AppState["frameRendering"]>),
  ) => {
    this.setState((prevState) => {
      const next =
        typeof opts === "function" ? opts(prevState.frameRendering) : opts;
      return {
        frameRendering: {
          enabled: next?.enabled ?? prevState.frameRendering.enabled,
          clip: next?.clip ?? prevState.frameRendering.clip,
          name: next?.name ?? prevState.frameRendering.name,
          outline: next?.outline ?? prevState.frameRendering.outline,
        },
      };
    });
  };

  togglePenMode = (force?: boolean) => {
    this.setState((prevState) => {
      return {
        penMode: force ?? !prevState.penMode,
        penDetected: true,
      };
    });
  };

  onHandToolToggle = () => {
    this.actionManager.executeAction(actionToggleHandTool);
  };

  /**
   * Zooms on canvas viewport center
   */
  zoomCanvas = (
    /** decimal fraction between 0.1 (10% zoom) and 30 (3000% zoom) */
    value: number,
  ) => {
    this.setState({
      ...getStateForZoom(
        {
          viewportX: this.state.width / 2 + this.state.offsetLeft,
          viewportY: this.state.height / 2 + this.state.offsetTop,
          nextZoom: getNormalizedZoom(value),
        },
        this.state,
      ),
    });
  };

  private cancelInProgresAnimation: (() => void) | null = null;

  scrollToContent = (
    target:
      | ExcalidrawElement
      | readonly ExcalidrawElement[] = this.scene.getNonDeletedElements(),
    opts?:
      | {
          fitToContent?: boolean;
          fitToViewport?: never;
          viewportZoomFactor?: never;
          animate?: boolean;
          duration?: number;
        }
      | {
          fitToContent?: never;
          fitToViewport?: boolean;
          /** when fitToViewport=true, how much screen should the content cover,
           * between 0.1 (10%) and 1 (100%)
           */
          viewportZoomFactor?: number;
          animate?: boolean;
          duration?: number;
        },
  ) => {
    this.cancelInProgresAnimation?.();

    // convert provided target into ExcalidrawElement[] if necessary
    const targetElements = Array.isArray(target) ? target : [target];

    let zoom = this.state.zoom;
    let scrollX = this.state.scrollX;
    let scrollY = this.state.scrollY;

    if (opts?.fitToContent || opts?.fitToViewport) {
      const { appState } = zoomToFit({
        targetElements,
        appState: this.state,
        fitToViewport: !!opts?.fitToViewport,
        viewportZoomFactor: opts?.viewportZoomFactor,
      });
      zoom = appState.zoom;
      scrollX = appState.scrollX;
      scrollY = appState.scrollY;
    } else {
      // compute only the viewport location, without any zoom adjustment
      const scroll = calculateScrollCenter(targetElements, this.state);
      scrollX = scroll.scrollX;
      scrollY = scroll.scrollY;
    }

    // when animating, we use RequestAnimationFrame to prevent the animation
    // from slowing down other processes
    if (opts?.animate) {
      const origScrollX = this.state.scrollX;
      const origScrollY = this.state.scrollY;
      const origZoom = this.state.zoom.value;

      const cancel = easeToValuesRAF({
        fromValues: {
          scrollX: origScrollX,
          scrollY: origScrollY,
          zoom: origZoom,
        },
        toValues: { scrollX, scrollY, zoom: zoom.value },
        interpolateValue: (from, to, progress, key) => {
          // for zoom, use different easing
          if (key === "zoom") {
            return from * Math.pow(to / from, easeOut(progress));
          }
          // handle using default
          return undefined;
        },
        onStep: ({ scrollX, scrollY, zoom }) => {
          this.setState({
            scrollX,
            scrollY,
            zoom: { value: zoom },
          });
        },
        onStart: () => {
          this.setState({ shouldCacheIgnoreZoom: true });
        },
        onEnd: () => {
          this.setState({ shouldCacheIgnoreZoom: false });
        },
        onCancel: () => {
          this.setState({ shouldCacheIgnoreZoom: false });
        },
        duration: opts?.duration ?? 500,
      });

      this.cancelInProgresAnimation = () => {
        cancel();
        this.cancelInProgresAnimation = null;
      };
    } else {
      this.setState({ scrollX, scrollY, zoom });
    }
  };

  /** use when changing scrollX/scrollY/zoom based on user interaction */
  private translateCanvas: React.Component<any, AppState>["setState"] = (
    state,
  ) => {
    this.cancelInProgresAnimation?.();
    this.setState(state);
  };

  setToast = (
    toast: {
      message: string;
      closable?: boolean;
      duration?: number;
    } | null,
  ) => {
    this.setState({ toast });
  };

  restoreFileFromShare = async () => {
    try {
      const webShareTargetCache = await caches.open("web-share-target");

      const response = await webShareTargetCache.match("shared-file");
      if (response) {
        const blob = await response.blob();
        const file = new File([blob], blob.name || "", { type: blob.type });
        this.loadFileToCanvas(file, null);
        await webShareTargetCache.delete("shared-file");
        window.history.replaceState(null, APP_NAME, window.location.pathname);
      }
    } catch (error: any) {
      this.setState({ errorMessage: error.message });
    }
  };

  /** adds supplied files to existing files in the appState */
  public addFiles: ExcalidrawImperativeAPI["addFiles"] = withBatchedUpdates(
    (files) => {
      const filesMap = files.reduce((acc, fileData) => {
        acc.set(fileData.id, fileData);
        return acc;
      }, new Map<FileId, BinaryFileData>());

      this.files = { ...this.files, ...Object.fromEntries(filesMap) };

      this.scene.getNonDeletedElements().forEach((element) => {
        if (
          isInitializedImageElement(element) &&
          filesMap.has(element.fileId)
        ) {
          this.imageCache.delete(element.fileId);
          ShapeCache.delete(element);
        }
      });
      this.scene.informMutation();

      this.addNewImagesToImageCache();
    },
  );

  public updateScene = withBatchedUpdates(
    <K extends keyof AppState>(sceneData: {
      elements?: SceneData["elements"];
      appState?: Pick<AppState, K> | null;
      collaborators?: SceneData["collaborators"];
      commitToHistory?: SceneData["commitToHistory"];
    }) => {
      if (sceneData.commitToHistory) {
        this.history.resumeRecording();
      }

      if (sceneData.appState) {
        this.setState(sceneData.appState);
      }

      if (sceneData.elements) {
        this.scene.replaceAllElements(sceneData.elements);
      }

      if (sceneData.collaborators) {
        this.setState({ collaborators: sceneData.collaborators });
      }
    },
  );

  private onSceneUpdated = () => {
    this.setState({});
  };

  /**
   * @returns whether the menu was toggled on or off
   */
  public toggleSidebar = ({
    name,
    tab,
    force,
  }: {
    name: SidebarName;
    tab?: SidebarTabName;
    force?: boolean;
  }): boolean => {
    let nextName;
    if (force === undefined) {
      nextName = this.state.openSidebar?.name === name ? null : name;
    } else {
      nextName = force ? name : null;
    }
    this.setState({ openSidebar: nextName ? { name: nextName, tab } : null });

    return !!nextName;
  };

  private updateCurrentCursorPosition = withBatchedUpdates(
    (event: MouseEvent) => {
      this.lastViewportPosition.x = event.clientX;
      this.lastViewportPosition.y = event.clientY;
    },
  );

  // Input handling
  private onKeyDown = withBatchedUpdates(
    (event: React.KeyboardEvent | KeyboardEvent) => {
      // normalize `event.key` when CapsLock is pressed #2372

      if (
        "Proxy" in window &&
        ((!event.shiftKey && /^[A-Z]$/.test(event.key)) ||
          (event.shiftKey && /^[a-z]$/.test(event.key)))
      ) {
        event = new Proxy(event, {
          get(ev: any, prop) {
            const value = ev[prop];
            if (typeof value === "function") {
              // fix for Proxies hijacking `this`
              return value.bind(ev);
            }
            return prop === "key"
              ? // CapsLock inverts capitalization based on ShiftKey, so invert
                // it back
                event.shiftKey
                ? ev.key.toUpperCase()
                : ev.key.toLowerCase()
              : value;
          },
        });
      }

      if (event[KEYS.CTRL_OR_CMD] && event.key.toLowerCase() === KEYS.V) {
        IS_PLAIN_PASTE = event.shiftKey;
        clearTimeout(IS_PLAIN_PASTE_TIMER);
        // reset (100ms to be safe that we it runs after the ensuing
        // paste event). Though, technically unnecessary to reset since we
        // (re)set the flag before each paste event.
        IS_PLAIN_PASTE_TIMER = window.setTimeout(() => {
          IS_PLAIN_PASTE = false;
        }, 100);
      }

      // prevent browser zoom in input fields
      if (event[KEYS.CTRL_OR_CMD] && isWritableElement(event.target)) {
        if (event.code === CODES.MINUS || event.code === CODES.EQUAL) {
          event.preventDefault();
          return;
        }
      }

      // bail if
      if (
        // inside an input
        (isWritableElement(event.target) &&
          // unless pressing escape (finalize action)
          event.key !== KEYS.ESCAPE) ||
        // or unless using arrows (to move between buttons)
        (isArrowKey(event.key) && isInputLike(event.target))
      ) {
        return;
      }

      if (event.key === KEYS.QUESTION_MARK) {
        this.setState({
          openDialog: "help",
        });
        return;
      } else if (
        event.key.toLowerCase() === KEYS.E &&
        event.shiftKey &&
        event[KEYS.CTRL_OR_CMD]
      ) {
        event.preventDefault();
        this.setState({ openDialog: "imageExport" });
        return;
      }

      if (event.key === KEYS.PAGE_UP || event.key === KEYS.PAGE_DOWN) {
        let offset =
          (event.shiftKey ? this.state.width : this.state.height) /
          this.state.zoom.value;
        if (event.key === KEYS.PAGE_DOWN) {
          offset = -offset;
        }
        if (event.shiftKey) {
          this.translateCanvas((state) => ({
            scrollX: state.scrollX + offset,
          }));
        } else {
          this.translateCanvas((state) => ({
            scrollY: state.scrollY + offset,
          }));
        }
      }

      if (this.actionManager.handleKeyDown(event)) {
        return;
      }

      if (this.state.viewModeEnabled) {
        return;
      }

      if (event[KEYS.CTRL_OR_CMD] && this.state.isBindingEnabled) {
        this.setState({ isBindingEnabled: false });
      }

      if (isArrowKey(event.key)) {
        const step =
          (this.state.gridSize &&
            (event.shiftKey
              ? ELEMENT_TRANSLATE_AMOUNT
              : this.state.gridSize)) ||
          (event.shiftKey
            ? ELEMENT_SHIFT_TRANSLATE_AMOUNT
            : ELEMENT_TRANSLATE_AMOUNT);

        let offsetX = 0;
        let offsetY = 0;

        if (event.key === KEYS.ARROW_LEFT) {
          offsetX = -step;
        } else if (event.key === KEYS.ARROW_RIGHT) {
          offsetX = step;
        } else if (event.key === KEYS.ARROW_UP) {
          offsetY = -step;
        } else if (event.key === KEYS.ARROW_DOWN) {
          offsetY = step;
        }

        const selectedElements = this.scene.getSelectedElements({
          selectedElementIds: this.state.selectedElementIds,
          includeBoundTextElement: true,
          includeElementsInFrames: true,
        });

        selectedElements.forEach((element) => {
          mutateElement(element, {
            x: element.x + offsetX,
            y: element.y + offsetY,
          });

          updateBoundElements(element, {
            simultaneouslyUpdated: selectedElements,
          });
        });

        this.maybeSuggestBindingForAll(selectedElements);

        event.preventDefault();
      } else if (event.key === KEYS.ENTER) {
        const selectedElements = this.scene.getSelectedElements(this.state);
        if (selectedElements.length === 1) {
          const selectedElement = selectedElements[0];
          if (event[KEYS.CTRL_OR_CMD]) {
            if (isLinearElement(selectedElement)) {
              if (
                !this.state.editingLinearElement ||
                this.state.editingLinearElement.elementId !==
                  selectedElements[0].id
              ) {
                this.history.resumeRecording();
                this.setState({
                  editingLinearElement: new LinearElementEditor(
                    selectedElement,
                    this.scene,
                  ),
                });
              }
            }
          } else if (
            isTextElement(selectedElement) ||
            isValidTextContainer(selectedElement)
          ) {
            let container;
            if (!isTextElement(selectedElement)) {
              container = selectedElement as ExcalidrawTextContainer;
            }
            const midPoint = getContainerCenter(selectedElement, this.state);
            const sceneX = midPoint.x;
            const sceneY = midPoint.y;
            this.startTextEditing({
              sceneX,
              sceneY,
              container,
            });
            event.preventDefault();
            return;
          } else if (isFrameElement(selectedElement)) {
            this.setState({
              editingFrame: selectedElement.id,
            });
          }
        }
      } else if (
        !event.ctrlKey &&
        !event.altKey &&
        !event.metaKey &&
        this.state.draggingElement === null
      ) {
        const shape = findShapeByKey(event.key);
        if (shape) {
          if (this.state.activeTool.type !== shape) {
            trackEvent(
              "toolbar",
              shape,
              `keyboard (${this.device.isMobile ? "mobile" : "desktop"})`,
            );
          }
          this.setActiveTool({ type: shape });
          event.stopPropagation();
        } else if (event.key === KEYS.Q) {
          this.toggleLock("keyboard");
          event.stopPropagation();
        }
      }
      if (event.key === KEYS.SPACE && gesture.pointers.size === 0) {
        isHoldingSpace = true;
        setCursor(this.interactiveCanvas, CURSOR_TYPE.GRAB);
        event.preventDefault();
      }

      if (
        (event.key === KEYS.G || event.key === KEYS.S) &&
        !event.altKey &&
        !event[KEYS.CTRL_OR_CMD]
      ) {
        const selectedElements = this.scene.getSelectedElements(this.state);
        if (
          this.state.activeTool.type === "selection" &&
          !selectedElements.length
        ) {
          return;
        }

        if (
          event.key === KEYS.G &&
          (hasBackground(this.state.activeTool.type) ||
            selectedElements.some((element) => hasBackground(element.type)))
        ) {
          this.setState({ openPopup: "elementBackground" });
          event.stopPropagation();
        }
        if (event.key === KEYS.S) {
          this.setState({ openPopup: "elementStroke" });
          event.stopPropagation();
        }
      }

      if (event.key === KEYS.K && !event.altKey && !event[KEYS.CTRL_OR_CMD]) {
        if (this.state.activeTool.type === "laser") {
          this.setActiveTool({ type: "selection" });
        } else {
          this.setActiveTool({ type: "laser" });
        }
        return;
      }

      if (
        event[KEYS.CTRL_OR_CMD] &&
        (event.key === KEYS.BACKSPACE || event.key === KEYS.DELETE)
      ) {
        jotaiStore.set(activeConfirmDialogAtom, "clearCanvas");
      }

      // eye dropper
      // -----------------------------------------------------------------------
      const lowerCased = event.key.toLocaleLowerCase();
      const isPickingStroke = lowerCased === KEYS.S && event.shiftKey;
      const isPickingBackground =
        event.key === KEYS.I || (lowerCased === KEYS.G && event.shiftKey);

      if (isPickingStroke || isPickingBackground) {
        this.openEyeDropper({
          type: isPickingStroke ? "stroke" : "background",
        });
      }
      // -----------------------------------------------------------------------
    },
  );

  private onWheel = withBatchedUpdates((event: WheelEvent) => {
    // prevent browser pinch zoom on DOM elements
    if (!(event.target instanceof HTMLCanvasElement) && event.ctrlKey) {
      event.preventDefault();
    }
  });

  private onKeyUp = withBatchedUpdates((event: KeyboardEvent) => {
    if (event.key === KEYS.SPACE) {
      if (this.state.viewModeEnabled) {
        setCursor(this.interactiveCanvas, CURSOR_TYPE.GRAB);
      } else if (this.state.activeTool.type === "selection") {
        resetCursor(this.interactiveCanvas);
      } else {
        setCursorForShape(this.interactiveCanvas, this.state);
        this.setState({
          selectedElementIds: makeNextSelectedElementIds({}, this.state),
          selectedGroupIds: {},
          editingGroupId: null,
          activeEmbeddable: null,
        });
      }
      isHoldingSpace = false;
    }
    if (!event[KEYS.CTRL_OR_CMD] && !this.state.isBindingEnabled) {
      this.setState({ isBindingEnabled: true });
    }
    if (isArrowKey(event.key)) {
      const selectedElements = this.scene.getSelectedElements(this.state);
      isBindingEnabled(this.state)
        ? bindOrUnbindSelectedElements(selectedElements)
        : unbindLinearElements(selectedElements);
      this.setState({ suggestedBindings: [] });
    }
  });

<<<<<<< HEAD
  // we pruposefuly widen tyhe `tool` type so this helper can be called with
  // any tool without having to type check it
  private isToolSupported = <
    T extends typeof SHAPES[number]["value"] | "eraser" | "hand" | "custom",
  >(
    tool: T,
  ) => {
    return (
      this.props.UIOptions.canvasActions.tools[
        tool as Extract<T, keyof CanvasActions["tools"]>
      ] !== false
    );
  };

  private setActiveTool = (
    tool:
      | { type: typeof SHAPES[number]["value"] | "eraser" | "hand" }
      | { type: "custom"; customType: string },
=======
  setActiveTool = (
    tool: (
      | (
          | { type: Exclude<ToolType, "image"> }
          | {
              type: Extract<ToolType, "image">;
              insertOnCanvasDirectly?: boolean;
            }
        )
      | { type: "custom"; customType: string }
    ) & { locked?: boolean },
>>>>>>> afea0df1
  ) => {
    if (!this.isToolSupported(tool.type)) {
      console.warn(
        `"${tool.type}" tool is disabled via "UIOptions.canvasActions.tools.${tool.type}"`,
      );
      return;
    }

    const nextActiveTool = updateActiveTool(this.state, tool);
    if (nextActiveTool.type === "hand") {
      setCursor(this.interactiveCanvas, CURSOR_TYPE.GRAB);
    } else if (!isHoldingSpace) {
      setCursorForShape(this.interactiveCanvas, this.state);
    }
    if (isToolIcon(document.activeElement)) {
      this.focusContainer();
    }
    if (!isLinearElementType(nextActiveTool.type)) {
      this.setState({ suggestedBindings: [] });
    }
    if (nextActiveTool.type === "image") {
      this.onImageAction({
        insertOnCanvasDirectly:
          (tool.type === "image" && tool.insertOnCanvasDirectly) ?? false,
      });
    }

    this.setState((prevState) => {
      const commonResets = {
        snapLines: prevState.snapLines.length ? [] : prevState.snapLines,
        originSnapOffset: null,
        activeEmbeddable: null,
      } as const;
      if (nextActiveTool.type !== "selection") {
        return {
          ...prevState,
          activeTool: nextActiveTool,
          selectedElementIds: makeNextSelectedElementIds({}, prevState),
          selectedGroupIds: makeNextSelectedElementIds({}, prevState),
          editingGroupId: null,
          multiElement: null,
          ...commonResets,
        };
      }
      return {
        ...prevState,
        activeTool: nextActiveTool,
        ...commonResets,
      };
    });
  };

  private setCursor = (cursor: string) => {
    setCursor(this.interactiveCanvas, cursor);
  };

  private resetCursor = () => {
    resetCursor(this.interactiveCanvas);
  };
  /**
   * returns whether user is making a gesture with >= 2 fingers (points)
   * on o touch screen (not on a trackpad). Currently only relates to Darwin
   * (iOS/iPadOS,MacOS), but may work on other devices in the future if
   * GestureEvent is standardized.
   */
  private isTouchScreenMultiTouchGesture = () => {
    // we don't want to deselect when using trackpad, and multi-point gestures
    // only work on touch screens, so checking for >= pointers means we're on a
    // touchscreen
    return gesture.pointers.size >= 2;
  };

  // fires only on Safari
  private onGestureStart = withBatchedUpdates((event: GestureEvent) => {
    event.preventDefault();

    // we only want to deselect on touch screens because user may have selected
    // elements by mistake while zooming
    if (this.isTouchScreenMultiTouchGesture()) {
      this.setState({
        selectedElementIds: makeNextSelectedElementIds({}, this.state),
        activeEmbeddable: null,
      });
    }
    gesture.initialScale = this.state.zoom.value;
  });

  // fires only on Safari
  private onGestureChange = withBatchedUpdates((event: GestureEvent) => {
    event.preventDefault();

    // onGestureChange only has zoom factor but not the center.
    // If we're on iPad or iPhone, then we recognize multi-touch and will
    // zoom in at the right location in the touchmove handler
    // (handleCanvasPointerMove).
    //
    // On Macbook trackpad, we don't have those events so will zoom in at the
    // current location instead.
    //
    // As such, bail from this handler on touch devices.
    if (this.isTouchScreenMultiTouchGesture()) {
      return;
    }

    const initialScale = gesture.initialScale;
    if (initialScale) {
      this.setState((state) => ({
        ...getStateForZoom(
          {
            viewportX: this.lastViewportPosition.x,
            viewportY: this.lastViewportPosition.y,
            nextZoom: getNormalizedZoom(initialScale * event.scale),
          },
          state,
        ),
      }));
    }
  });

  // fires only on Safari
  private onGestureEnd = withBatchedUpdates((event: GestureEvent) => {
    event.preventDefault();
    // reselect elements only on touch screens (see onGestureStart)
    if (this.isTouchScreenMultiTouchGesture()) {
      this.setState({
        previousSelectedElementIds: {},
        selectedElementIds: makeNextSelectedElementIds(
          this.state.previousSelectedElementIds,
          this.state,
        ),
      });
    }
    gesture.initialScale = null;
  });

  private handleTextWysiwyg(
    element: ExcalidrawTextElement,
    {
      isExistingElement = false,
    }: {
      isExistingElement?: boolean;
    },
  ) {
    const updateElement = (
      text: string,
      originalText: string,
      isDeleted: boolean,
    ) => {
      this.scene.replaceAllElements([
        ...this.scene.getElementsIncludingDeleted().map((_element) => {
          if (_element.id === element.id && isTextElement(_element)) {
            return updateTextElement(_element, {
              text,
              isDeleted,
              originalText,
            });
          }
          return _element;
        }),
      ]);
    };

    textWysiwyg({
      id: element.id,
      canvas: this.canvas,
      getViewportCoords: (x, y) => {
        const { x: viewportX, y: viewportY } = sceneCoordsToViewportCoords(
          {
            sceneX: x,
            sceneY: y,
          },
          this.state,
        );
        return [
          viewportX - this.state.offsetLeft,
          viewportY - this.state.offsetTop,
        ];
      },
      onChange: withBatchedUpdates((text) => {
        updateElement(text, text, false);
        if (isNonDeletedElement(element)) {
          updateBoundElements(element);
        }
      }),
      onSubmit: withBatchedUpdates(({ text, viaKeyboard, originalText }) => {
        const isDeleted = !text.trim();
        updateElement(text, originalText, isDeleted);
        // select the created text element only if submitting via keyboard
        // (when submitting via click it should act as signal to deselect)
        if (!isDeleted && viaKeyboard) {
          const elementIdToSelect = element.containerId
            ? element.containerId
            : element.id;
          this.setState((prevState) => ({
            selectedElementIds: makeNextSelectedElementIds(
              {
                ...prevState.selectedElementIds,
                [elementIdToSelect]: true,
              },
              prevState,
            ),
          }));
        }
        if (isDeleted) {
          fixBindingsAfterDeletion(this.scene.getNonDeletedElements(), [
            element,
          ]);
        }
        if (!isDeleted || isExistingElement) {
          this.history.resumeRecording();
        }

        this.setState({
          draggingElement: null,
          editingElement: null,
        });
        if (this.state.activeTool.locked) {
          setCursorForShape(this.interactiveCanvas, this.state);
        }

        this.focusContainer();
      }),
      element,
      excalidrawContainer: this.excalidrawContainerRef.current,
      app: this,
    });
    // deselect all other elements when inserting text
    this.deselectElements();

    // do an initial update to re-initialize element position since we were
    // modifying element's x/y for sake of editor (case: syncing to remote)
    updateElement(element.text, element.originalText, false);
  }

  private deselectElements() {
    this.setState({
      selectedElementIds: makeNextSelectedElementIds({}, this.state),
      selectedGroupIds: {},
      editingGroupId: null,
      activeEmbeddable: null,
    });
  }

  private getTextElementAtPosition(
    x: number,
    y: number,
  ): NonDeleted<ExcalidrawTextElement> | null {
    const element = this.getElementAtPosition(x, y, {
      includeBoundTextElement: true,
    });
    if (element && isTextElement(element) && !element.isDeleted) {
      return element;
    }
    return null;
  }

  private getElementAtPosition(
    x: number,
    y: number,
    opts?: {
      /** if true, returns the first selected element (with highest z-index)
        of all hit elements */
      preferSelected?: boolean;
      includeBoundTextElement?: boolean;
      includeLockedElements?: boolean;
    },
  ): NonDeleted<ExcalidrawElement> | null {
    const allHitElements = this.getElementsAtPosition(
      x,
      y,
      opts?.includeBoundTextElement,
      opts?.includeLockedElements,
    );
    if (allHitElements.length > 1) {
      if (opts?.preferSelected) {
        for (let index = allHitElements.length - 1; index > -1; index--) {
          if (this.state.selectedElementIds[allHitElements[index].id]) {
            return allHitElements[index];
          }
        }
      }
      const elementWithHighestZIndex =
        allHitElements[allHitElements.length - 1];
      // If we're hitting element with highest z-index only on its bounding box
      // while also hitting other element figure, the latter should be considered.
      return isHittingElementBoundingBoxWithoutHittingElement(
        elementWithHighestZIndex,
        this.state,
        this.frameNameBoundsCache,
        x,
        y,
      )
        ? allHitElements[allHitElements.length - 2]
        : elementWithHighestZIndex;
    }
    if (allHitElements.length === 1) {
      return allHitElements[0];
    }
    return null;
  }

  private getElementsAtPosition(
    x: number,
    y: number,
    includeBoundTextElement: boolean = false,
    includeLockedElements: boolean = false,
  ): NonDeleted<ExcalidrawElement>[] {
    const elements =
      includeBoundTextElement && includeLockedElements
        ? this.scene.getNonDeletedElements()
        : this.scene
            .getNonDeletedElements()
            .filter(
              (element) =>
                (includeLockedElements || !element.locked) &&
                (includeBoundTextElement ||
                  !(isTextElement(element) && element.containerId)),
            );

    return getElementsAtPosition(elements, (element) =>
      hitTest(element, this.state, this.frameNameBoundsCache, x, y),
    ).filter((element) => {
      // arrows don't clip even if they're children of frames,
      // so always allow hitbox regardless of beinging contained in frame
      if (isArrowElement(element)) {
        return true;
      }
      // hitting a frame's element from outside the frame is not considered a hit
      const containingFrame = getContainingFrame(element);
      return containingFrame &&
        this.state.frameRendering.enabled &&
        this.state.frameRendering.clip
        ? isCursorInFrame({ x, y }, containingFrame)
        : true;
    });
  }

  private startTextEditing = ({
    sceneX,
    sceneY,
    insertAtParentCenter = true,
    container,
  }: {
    /** X position to insert text at */
    sceneX: number;
    /** Y position to insert text at */
    sceneY: number;
    /** whether to attempt to insert at element center if applicable */
    insertAtParentCenter?: boolean;
    container?: ExcalidrawTextContainer | null;
  }) => {
    let shouldBindToContainer = false;

    let parentCenterPosition =
      insertAtParentCenter &&
      this.getTextWysiwygSnappedToCenterPosition(
        sceneX,
        sceneY,
        this.state,
        container,
      );
    if (container && parentCenterPosition) {
      const boundTextElementToContainer = getBoundTextElement(container);
      if (!boundTextElementToContainer) {
        shouldBindToContainer = true;
      }
    }
    let existingTextElement: NonDeleted<ExcalidrawTextElement> | null = null;

    const selectedElements = this.scene.getSelectedElements(this.state);

    if (selectedElements.length === 1) {
      if (isTextElement(selectedElements[0])) {
        existingTextElement = selectedElements[0];
      } else if (container) {
        existingTextElement = getBoundTextElement(selectedElements[0]);
      } else {
        existingTextElement = this.getTextElementAtPosition(sceneX, sceneY);
      }
    } else {
      existingTextElement = this.getTextElementAtPosition(sceneX, sceneY);
    }

    const fontFamily =
      existingTextElement?.fontFamily || this.state.currentItemFontFamily;

    const lineHeight =
      existingTextElement?.lineHeight || getDefaultLineHeight(fontFamily);
    const fontSize = this.state.currentItemFontSize;

    if (
      !existingTextElement &&
      shouldBindToContainer &&
      container &&
      !isArrowElement(container)
    ) {
      const fontString = {
        fontSize,
        fontFamily,
      };
      const minWidth = getApproxMinLineWidth(
        getFontString(fontString),
        lineHeight,
      );
      const minHeight = getApproxMinLineHeight(fontSize, lineHeight);
      const newHeight = Math.max(container.height, minHeight);
      const newWidth = Math.max(container.width, minWidth);
      mutateElement(container, { height: newHeight, width: newWidth });
      sceneX = container.x + newWidth / 2;
      sceneY = container.y + newHeight / 2;
      if (parentCenterPosition) {
        parentCenterPosition = this.getTextWysiwygSnappedToCenterPosition(
          sceneX,
          sceneY,
          this.state,
          container,
        );
      }
    }

    const topLayerFrame = this.getTopLayerFrameAtSceneCoords({
      x: sceneX,
      y: sceneY,
    });

    const element = existingTextElement
      ? existingTextElement
      : newTextElement({
          x: parentCenterPosition
            ? parentCenterPosition.elementCenterX
            : sceneX,
          y: parentCenterPosition
            ? parentCenterPosition.elementCenterY
            : sceneY,
          strokeColor: this.state.currentItemStrokeColor,
          backgroundColor: this.state.currentItemBackgroundColor,
          fillStyle: this.state.currentItemFillStyle,
          strokeWidth: this.state.currentItemStrokeWidth,
          strokeStyle: this.state.currentItemStrokeStyle,
          roughness: this.state.currentItemRoughness,
          opacity: this.state.currentItemOpacity,
          text: "",
          fontSize,
          fontFamily,
          textAlign: parentCenterPosition
            ? "center"
            : this.state.currentItemTextAlign,
          verticalAlign: parentCenterPosition
            ? VERTICAL_ALIGN.MIDDLE
            : DEFAULT_VERTICAL_ALIGN,
          containerId: shouldBindToContainer ? container?.id : undefined,
          groupIds: container?.groupIds ?? [],
          lineHeight,
          angle: container?.angle ?? 0,
          frameId: topLayerFrame ? topLayerFrame.id : null,
        });

    if (!existingTextElement && shouldBindToContainer && container) {
      mutateElement(container, {
        boundElements: (container.boundElements || []).concat({
          type: "text",
          id: element.id,
        }),
      });
    }
    this.setState({ editingElement: element });

    if (!existingTextElement) {
      if (container && shouldBindToContainer) {
        const containerIndex = this.scene.getElementIndex(container.id);
        this.scene.insertElementAtIndex(element, containerIndex + 1);
      } else {
        this.scene.addNewElement(element);
      }
    }

    this.setState({
      editingElement: element,
    });

    this.handleTextWysiwyg(element, {
      isExistingElement: !!existingTextElement,
    });
  };

  private handleCanvasDoubleClick = (
    event: React.MouseEvent<HTMLCanvasElement>,
  ) => {
    // case: double-clicking with arrow/line tool selected would both create
    // text and enter multiElement mode
    if (this.state.multiElement) {
      return;
    }
    // we should only be able to double click when mode is selection
    if (this.state.activeTool.type !== "selection") {
      return;
    }

    const selectedElements = this.scene.getSelectedElements(this.state);

    if (selectedElements.length === 1 && isLinearElement(selectedElements[0])) {
      if (
        event[KEYS.CTRL_OR_CMD] &&
        (!this.state.editingLinearElement ||
          this.state.editingLinearElement.elementId !== selectedElements[0].id)
      ) {
        this.history.resumeRecording();
        this.setState({
          editingLinearElement: new LinearElementEditor(
            selectedElements[0],
            this.scene,
          ),
        });
        return;
      } else if (
        this.state.editingLinearElement &&
        this.state.editingLinearElement.elementId === selectedElements[0].id
      ) {
        return;
      }
    }

    resetCursor(this.interactiveCanvas);

    let { x: sceneX, y: sceneY } = viewportCoordsToSceneCoords(
      event,
      this.state,
    );

    const selectedGroupIds = getSelectedGroupIds(this.state);

    if (selectedGroupIds.length > 0) {
      const hitElement = this.getElementAtPosition(sceneX, sceneY);

      const selectedGroupId =
        hitElement &&
        getSelectedGroupIdForElement(hitElement, this.state.selectedGroupIds);

      if (selectedGroupId) {
        this.setState((prevState) => ({
          ...prevState,
          ...selectGroupsForSelectedElements(
            {
              editingGroupId: selectedGroupId,
              selectedElementIds: { [hitElement!.id]: true },
            },
            this.scene.getNonDeletedElements(),
            prevState,
            this,
          ),
        }));
        return;
      }
    }

    resetCursor(this.interactiveCanvas);
    if (!event[KEYS.CTRL_OR_CMD] && !this.state.viewModeEnabled) {
      const hitElement = this.getElementAtPosition(sceneX, sceneY);

      if (isEmbeddableElement(hitElement)) {
        this.setState({
          activeEmbeddable: { element: hitElement, state: "active" },
        });
        return;
      }

      const container = getTextBindableContainerAtPosition(
        this.scene.getNonDeletedElements(),
        this.state,
        sceneX,
        sceneY,
      );

      if (container) {
        if (
          hasBoundTextElement(container) ||
          !isTransparent(container.backgroundColor) ||
          isHittingElementNotConsideringBoundingBox(
            container,
            this.state,
            this.frameNameBoundsCache,
            [sceneX, sceneY],
          )
        ) {
          const midPoint = getContainerCenter(container, this.state);

          sceneX = midPoint.x;
          sceneY = midPoint.y;
        }
      }

      this.startTextEditing({
        sceneX,
        sceneY,
        insertAtParentCenter: !event.altKey,
        container,
      });
    }
  };

  private getElementLinkAtPosition = (
    scenePointer: Readonly<{ x: number; y: number }>,
    hitElement: NonDeletedExcalidrawElement | null,
  ): ExcalidrawElement | undefined => {
    // Reversing so we traverse the elements in decreasing order
    // of z-index
    const elements = this.scene.getNonDeletedElements().slice().reverse();
    let hitElementIndex = Infinity;

    return elements.find((element, index) => {
      if (hitElement && element.id === hitElement.id) {
        hitElementIndex = index;
      }
      return (
        element.link &&
        index <= hitElementIndex &&
        isPointHittingLink(
          element,
          this.state,
          [scenePointer.x, scenePointer.y],
          this.device.isMobile,
        )
      );
    });
  };

  private redirectToLink = (
    event: React.PointerEvent<HTMLCanvasElement>,
    isTouchScreen: boolean,
  ) => {
    const draggedDistance = distance2d(
      this.lastPointerDownEvent!.clientX,
      this.lastPointerDownEvent!.clientY,
      this.lastPointerUpEvent!.clientX,
      this.lastPointerUpEvent!.clientY,
    );
    if (
      !this.hitLinkElement ||
      // For touch screen allow dragging threshold else strict check
      (isTouchScreen && draggedDistance > DRAGGING_THRESHOLD) ||
      (!isTouchScreen && draggedDistance !== 0)
    ) {
      return;
    }
    const lastPointerDownCoords = viewportCoordsToSceneCoords(
      this.lastPointerDownEvent!,
      this.state,
    );
    const lastPointerDownHittingLinkIcon = isPointHittingLink(
      this.hitLinkElement,
      this.state,
      [lastPointerDownCoords.x, lastPointerDownCoords.y],
      this.device.isMobile,
    );
    const lastPointerUpCoords = viewportCoordsToSceneCoords(
      this.lastPointerUpEvent!,
      this.state,
    );
    const lastPointerUpHittingLinkIcon = isPointHittingLink(
      this.hitLinkElement,
      this.state,
      [lastPointerUpCoords.x, lastPointerUpCoords.y],
      this.device.isMobile,
    );
    if (lastPointerDownHittingLinkIcon && lastPointerUpHittingLinkIcon) {
      let url = this.hitLinkElement.link;
      if (url) {
        url = normalizeLink(url);
        let customEvent;
        if (this.props.onLinkOpen) {
          customEvent = wrapEvent(EVENT.EXCALIDRAW_LINK, event.nativeEvent);
          this.props.onLinkOpen(
            {
              ...this.hitLinkElement,
              link: url,
            },
            customEvent,
          );
        }
        if (!customEvent?.defaultPrevented) {
          const target = isLocalLink(url) ? "_self" : "_blank";
          const newWindow = window.open(undefined, target);
          // https://mathiasbynens.github.io/rel-noopener/
          if (newWindow) {
            newWindow.opener = null;
            newWindow.location = url;
          }
        }
      }
    }
  };

  private getTopLayerFrameAtSceneCoords = (sceneCoords: {
    x: number;
    y: number;
  }) => {
    const frames = this.scene
      .getNonDeletedFrames()
      .filter((frame) =>
        isCursorInFrame(sceneCoords, frame as ExcalidrawFrameElement),
      );

    return frames.length ? frames[frames.length - 1] : null;
  };

  private handleCanvasPointerMove = (
    event: React.PointerEvent<HTMLCanvasElement>,
  ) => {
    this.savePointer(event.clientX, event.clientY, this.state.cursorButton);

    if (gesture.pointers.has(event.pointerId)) {
      gesture.pointers.set(event.pointerId, {
        x: event.clientX,
        y: event.clientY,
      });
    }

    const initialScale = gesture.initialScale;
    if (
      gesture.pointers.size === 2 &&
      gesture.lastCenter &&
      initialScale &&
      gesture.initialDistance
    ) {
      const center = getCenter(gesture.pointers);
      const deltaX = center.x - gesture.lastCenter.x;
      const deltaY = center.y - gesture.lastCenter.y;
      gesture.lastCenter = center;

      const distance = getDistance(Array.from(gesture.pointers.values()));
      const scaleFactor =
        this.state.activeTool.type === "freedraw" && this.state.penMode
          ? 1
          : distance / gesture.initialDistance;

      const nextZoom = scaleFactor
        ? getNormalizedZoom(initialScale * scaleFactor)
        : this.state.zoom.value;

      this.setState((state) => {
        const zoomState = getStateForZoom(
          {
            viewportX: center.x,
            viewportY: center.y,
            nextZoom,
          },
          state,
        );

        this.translateCanvas({
          zoom: zoomState.zoom,
          scrollX: zoomState.scrollX + deltaX / nextZoom,
          scrollY: zoomState.scrollY + deltaY / nextZoom,
          shouldCacheIgnoreZoom: true,
        });
      });
      this.resetShouldCacheIgnoreZoomDebounced();
    } else {
      gesture.lastCenter =
        gesture.initialDistance =
        gesture.initialScale =
          null;
    }

    if (
      isHoldingSpace ||
      isPanning ||
      isDraggingScrollBar ||
      isHandToolActive(this.state)
    ) {
      return;
    }

    const isPointerOverScrollBars = isOverScrollBars(
      currentScrollBars,
      event.clientX - this.state.offsetLeft,
      event.clientY - this.state.offsetTop,
    );
    const isOverScrollBar = isPointerOverScrollBars.isOverEither;
    if (!this.state.draggingElement && !this.state.multiElement) {
      if (isOverScrollBar) {
        resetCursor(this.interactiveCanvas);
      } else {
        setCursorForShape(this.interactiveCanvas, this.state);
      }
    }

    const scenePointer = viewportCoordsToSceneCoords(event, this.state);
    const { x: scenePointerX, y: scenePointerY } = scenePointer;

    if (
      !this.state.draggingElement &&
      isActiveToolNonLinearSnappable(this.state.activeTool.type)
    ) {
      const { originOffset, snapLines } = getSnapLinesAtPointer(
        this.scene.getNonDeletedElements(),
        this.state,
        {
          x: scenePointerX,
          y: scenePointerY,
        },
        event,
      );

      this.setState({
        snapLines,
        originSnapOffset: originOffset,
      });
    } else if (!this.state.draggingElement) {
      this.setState({
        snapLines: [],
      });
    }

    if (
      this.state.editingLinearElement &&
      !this.state.editingLinearElement.isDragging
    ) {
      const editingLinearElement = LinearElementEditor.handlePointerMove(
        event,
        scenePointerX,
        scenePointerY,
        this.state,
      );

      if (
        editingLinearElement &&
        editingLinearElement !== this.state.editingLinearElement
      ) {
        // Since we are reading from previous state which is not possible with
        // automatic batching in React 18 hence using flush sync to synchronously
        // update the state. Check https://github.com/excalidraw/excalidraw/pull/5508 for more details.
        flushSync(() => {
          this.setState({
            editingLinearElement,
          });
        });
      }
      if (editingLinearElement?.lastUncommittedPoint != null) {
        this.maybeSuggestBindingAtCursor(scenePointer);
      } else {
        // causes stack overflow if not sync
        flushSync(() => {
          this.setState({ suggestedBindings: [] });
        });
      }
    }

    if (isBindingElementType(this.state.activeTool.type)) {
      // Hovering with a selected tool or creating new linear element via click
      // and point
      const { draggingElement } = this.state;
      if (isBindingElement(draggingElement, false)) {
        this.maybeSuggestBindingsForLinearElementAtCoords(
          draggingElement,
          [scenePointer],
          this.state.startBoundElement,
        );
      } else {
        this.maybeSuggestBindingAtCursor(scenePointer);
      }
    }

    if (this.state.multiElement) {
      const { multiElement } = this.state;
      const { x: rx, y: ry } = multiElement;

      const { points, lastCommittedPoint } = multiElement;
      const lastPoint = points[points.length - 1];

      setCursorForShape(this.interactiveCanvas, this.state);

      if (lastPoint === lastCommittedPoint) {
        // if we haven't yet created a temp point and we're beyond commit-zone
        // threshold, add a point
        if (
          distance2d(
            scenePointerX - rx,
            scenePointerY - ry,
            lastPoint[0],
            lastPoint[1],
          ) >= LINE_CONFIRM_THRESHOLD
        ) {
          mutateElement(multiElement, {
            points: [...points, [scenePointerX - rx, scenePointerY - ry]],
          });
        } else {
          setCursor(this.interactiveCanvas, CURSOR_TYPE.POINTER);
          // in this branch, we're inside the commit zone, and no uncommitted
          // point exists. Thus do nothing (don't add/remove points).
        }
      } else if (
        points.length > 2 &&
        lastCommittedPoint &&
        distance2d(
          scenePointerX - rx,
          scenePointerY - ry,
          lastCommittedPoint[0],
          lastCommittedPoint[1],
        ) < LINE_CONFIRM_THRESHOLD
      ) {
        setCursor(this.interactiveCanvas, CURSOR_TYPE.POINTER);
        mutateElement(multiElement, {
          points: points.slice(0, -1),
        });
      } else {
        const [gridX, gridY] = getGridPoint(
          scenePointerX,
          scenePointerY,
          event[KEYS.CTRL_OR_CMD] ? null : this.state.gridSize,
        );

        const [lastCommittedX, lastCommittedY] =
          multiElement?.lastCommittedPoint ?? [0, 0];

        let dxFromLastCommitted = gridX - rx - lastCommittedX;
        let dyFromLastCommitted = gridY - ry - lastCommittedY;

        if (shouldRotateWithDiscreteAngle(event)) {
          ({ width: dxFromLastCommitted, height: dyFromLastCommitted } =
            getLockedLinearCursorAlignSize(
              // actual coordinate of the last committed point
              lastCommittedX + rx,
              lastCommittedY + ry,
              // cursor-grid coordinate
              gridX,
              gridY,
            ));
        }

        if (isPathALoop(points, this.state.zoom.value)) {
          setCursor(this.interactiveCanvas, CURSOR_TYPE.POINTER);
        }
        // update last uncommitted point
        mutateElement(multiElement, {
          points: [
            ...points.slice(0, -1),
            [
              lastCommittedX + dxFromLastCommitted,
              lastCommittedY + dyFromLastCommitted,
            ],
          ],
        });
      }

      return;
    }

    const hasDeselectedButton = Boolean(event.buttons);
    if (
      hasDeselectedButton ||
      (this.state.activeTool.type !== "selection" &&
        this.state.activeTool.type !== "text" &&
        this.state.activeTool.type !== "eraser")
    ) {
      return;
    }

    const elements = this.scene.getNonDeletedElements();

    const selectedElements = this.scene.getSelectedElements(this.state);
    if (
      selectedElements.length === 1 &&
      !isOverScrollBar &&
      !this.state.editingLinearElement
    ) {
      const elementWithTransformHandleType = getElementWithTransformHandleType(
        elements,
        this.state,
        scenePointerX,
        scenePointerY,
        this.state.zoom,
        event.pointerType,
      );
      if (
        elementWithTransformHandleType &&
        elementWithTransformHandleType.transformHandleType
      ) {
        setCursor(
          this.interactiveCanvas,
          getCursorForResizingElement(elementWithTransformHandleType),
        );
        return;
      }
    } else if (selectedElements.length > 1 && !isOverScrollBar) {
      const transformHandleType = getTransformHandleTypeFromCoords(
        getCommonBounds(selectedElements),
        scenePointerX,
        scenePointerY,
        this.state.zoom,
        event.pointerType,
      );
      if (transformHandleType) {
        setCursor(
          this.interactiveCanvas,
          getCursorForResizingElement({
            transformHandleType,
          }),
        );
        return;
      }
    }

    const hitElement = this.getElementAtPosition(
      scenePointer.x,
      scenePointer.y,
    );
    this.hitLinkElement = this.getElementLinkAtPosition(
      scenePointer,
      hitElement,
    );
    if (isEraserActive(this.state)) {
      return;
    }
    if (
      this.hitLinkElement &&
      !this.state.selectedElementIds[this.hitLinkElement.id]
    ) {
      setCursor(this.interactiveCanvas, CURSOR_TYPE.POINTER);
      showHyperlinkTooltip(this.hitLinkElement, this.state);
    } else {
      hideHyperlinkToolip();
      if (
        hitElement &&
        (hitElement.link || isEmbeddableElement(hitElement)) &&
        this.state.selectedElementIds[hitElement.id] &&
        !this.state.contextMenu &&
        !this.state.showHyperlinkPopup
      ) {
        this.setState({ showHyperlinkPopup: "info" });
      } else if (this.state.activeTool.type === "text") {
        setCursor(
          this.interactiveCanvas,
          isTextElement(hitElement) ? CURSOR_TYPE.TEXT : CURSOR_TYPE.CROSSHAIR,
        );
      } else if (this.state.viewModeEnabled) {
        setCursor(this.interactiveCanvas, CURSOR_TYPE.GRAB);
      } else if (isOverScrollBar) {
        setCursor(this.interactiveCanvas, CURSOR_TYPE.AUTO);
      } else if (this.state.selectedLinearElement) {
        this.handleHoverSelectedLinearElement(
          this.state.selectedLinearElement,
          scenePointerX,
          scenePointerY,
        );
      } else if (
        // if using cmd/ctrl, we're not dragging
        !event[KEYS.CTRL_OR_CMD]
      ) {
        if (
          (hitElement ||
            this.isHittingCommonBoundingBoxOfSelectedElements(
              scenePointer,
              selectedElements,
            )) &&
          !hitElement?.locked
        ) {
          if (
            hitElement &&
            isEmbeddableElement(hitElement) &&
            this.isEmbeddableCenter(
              hitElement,
              event,
              scenePointerX,
              scenePointerY,
            )
          ) {
            setCursor(this.interactiveCanvas, CURSOR_TYPE.POINTER);
            this.setState({
              activeEmbeddable: { element: hitElement, state: "hover" },
            });
          } else {
            setCursor(this.interactiveCanvas, CURSOR_TYPE.MOVE);
            if (this.state.activeEmbeddable?.state === "hover") {
              this.setState({ activeEmbeddable: null });
            }
          }
        }
      } else {
        setCursor(this.interactiveCanvas, CURSOR_TYPE.AUTO);
      }
    }
  };

  private handleEraser = (
    event: PointerEvent,
    pointerDownState: PointerDownState,
    scenePointer: { x: number; y: number },
  ) => {
    const updateElementIds = (elements: ExcalidrawElement[]) => {
      elements.forEach((element) => {
        if (element.locked) {
          return;
        }

        idsToUpdate.push(element.id);
        if (event.altKey) {
          if (
            pointerDownState.elementIdsToErase[element.id] &&
            pointerDownState.elementIdsToErase[element.id].erase
          ) {
            pointerDownState.elementIdsToErase[element.id].erase = false;
          }
        } else if (!pointerDownState.elementIdsToErase[element.id]) {
          pointerDownState.elementIdsToErase[element.id] = {
            erase: true,
            opacity: element.opacity,
          };
        }
      });
    };

    const idsToUpdate: Array<string> = [];

    const distance = distance2d(
      pointerDownState.lastCoords.x,
      pointerDownState.lastCoords.y,
      scenePointer.x,
      scenePointer.y,
    );
    const threshold = 10 / this.state.zoom.value;
    const point = { ...pointerDownState.lastCoords };
    let samplingInterval = 0;
    while (samplingInterval <= distance) {
      const hitElements = this.getElementsAtPosition(point.x, point.y);
      updateElementIds(hitElements);

      // Exit since we reached current point
      if (samplingInterval === distance) {
        break;
      }

      // Calculate next point in the line at a distance of sampling interval
      samplingInterval = Math.min(samplingInterval + threshold, distance);

      const distanceRatio = samplingInterval / distance;
      const nextX =
        (1 - distanceRatio) * point.x + distanceRatio * scenePointer.x;
      const nextY =
        (1 - distanceRatio) * point.y + distanceRatio * scenePointer.y;
      point.x = nextX;
      point.y = nextY;
    }

    const elements = this.scene.getElementsIncludingDeleted().map((ele) => {
      const id =
        isBoundToContainer(ele) && idsToUpdate.includes(ele.containerId)
          ? ele.containerId
          : ele.id;
      if (idsToUpdate.includes(id)) {
        if (event.altKey) {
          if (
            pointerDownState.elementIdsToErase[id] &&
            pointerDownState.elementIdsToErase[id].erase === false
          ) {
            return newElementWith(ele, {
              opacity: pointerDownState.elementIdsToErase[id].opacity,
            });
          }
        } else {
          return newElementWith(ele, {
            opacity: ELEMENT_READY_TO_ERASE_OPACITY,
          });
        }
      }
      return ele;
    });

    this.scene.replaceAllElements(elements);

    pointerDownState.lastCoords.x = scenePointer.x;
    pointerDownState.lastCoords.y = scenePointer.y;
  };
  // set touch moving for mobile context menu
  private handleTouchMove = (event: React.TouchEvent<HTMLCanvasElement>) => {
    invalidateContextMenu = true;
  };

  handleHoverSelectedLinearElement(
    linearElementEditor: LinearElementEditor,
    scenePointerX: number,
    scenePointerY: number,
  ) {
    const element = LinearElementEditor.getElement(
      linearElementEditor.elementId,
    );

    const boundTextElement = getBoundTextElement(element);

    if (!element) {
      return;
    }
    if (this.state.selectedLinearElement) {
      let hoverPointIndex = -1;
      let segmentMidPointHoveredCoords = null;
      if (
        isHittingElementNotConsideringBoundingBox(
          element,
          this.state,
          this.frameNameBoundsCache,
          [scenePointerX, scenePointerY],
        )
      ) {
        hoverPointIndex = LinearElementEditor.getPointIndexUnderCursor(
          element,
          this.state.zoom,
          scenePointerX,
          scenePointerY,
        );
        segmentMidPointHoveredCoords =
          LinearElementEditor.getSegmentMidpointHitCoords(
            linearElementEditor,
            { x: scenePointerX, y: scenePointerY },
            this.state,
          );

        if (hoverPointIndex >= 0 || segmentMidPointHoveredCoords) {
          setCursor(this.interactiveCanvas, CURSOR_TYPE.POINTER);
        } else {
          setCursor(this.interactiveCanvas, CURSOR_TYPE.MOVE);
        }
      } else if (
        shouldShowBoundingBox([element], this.state) &&
        isHittingElementBoundingBoxWithoutHittingElement(
          element,
          this.state,
          this.frameNameBoundsCache,
          scenePointerX,
          scenePointerY,
        )
      ) {
        setCursor(this.interactiveCanvas, CURSOR_TYPE.MOVE);
      } else if (
        boundTextElement &&
        hitTest(
          boundTextElement,
          this.state,
          this.frameNameBoundsCache,
          scenePointerX,
          scenePointerY,
        )
      ) {
        setCursor(this.interactiveCanvas, CURSOR_TYPE.MOVE);
      }

      if (
        this.state.selectedLinearElement.hoverPointIndex !== hoverPointIndex
      ) {
        this.setState({
          selectedLinearElement: {
            ...this.state.selectedLinearElement,
            hoverPointIndex,
          },
        });
      }

      if (
        !LinearElementEditor.arePointsEqual(
          this.state.selectedLinearElement.segmentMidPointHoveredCoords,
          segmentMidPointHoveredCoords,
        )
      ) {
        this.setState({
          selectedLinearElement: {
            ...this.state.selectedLinearElement,
            segmentMidPointHoveredCoords,
          },
        });
      }
    } else {
      setCursor(this.interactiveCanvas, CURSOR_TYPE.AUTO);
    }
  }

  private handleCanvasPointerDown = (
    event: React.PointerEvent<HTMLElement>,
  ) => {
    // since contextMenu options are potentially evaluated on each render,
    // and an contextMenu action may depend on selection state, we must
    // close the contextMenu before we update the selection on pointerDown
    // (e.g. resetting selection)
    if (this.state.contextMenu) {
      this.setState({ contextMenu: null });
    }

    if (this.state.snapLines) {
      this.setAppState({ snapLines: [] });
    }

    this.updateGestureOnPointerDown(event);

    // if dragging element is freedraw and another pointerdown event occurs
    // a second finger is on the screen
    // discard the freedraw element if it is very short because it is likely
    // just a spike, otherwise finalize the freedraw element when the second
    // finger is lifted
    if (
      event.pointerType === "touch" &&
      this.state.draggingElement &&
      this.state.draggingElement.type === "freedraw"
    ) {
      const element = this.state.draggingElement as ExcalidrawFreeDrawElement;
      this.updateScene({
        ...(element.points.length < 10
          ? {
              elements: this.scene
                .getElementsIncludingDeleted()
                .filter((el) => el.id !== element.id),
            }
          : {}),
        appState: {
          draggingElement: null,
          editingElement: null,
          startBoundElement: null,
          suggestedBindings: [],
          selectedElementIds: makeNextSelectedElementIds(
            Object.keys(this.state.selectedElementIds)
              .filter((key) => key !== element.id)
              .reduce((obj: { [id: string]: true }, key) => {
                obj[key] = this.state.selectedElementIds[key];
                return obj;
              }, {}),
            this.state,
          ),
        },
      });
      return;
    }

    // remove any active selection when we start to interact with canvas
    // (mainly, we care about removing selection outside the component which
    //  would prevent our copy handling otherwise)
    const selection = document.getSelection();
    if (selection?.anchorNode) {
      selection.removeAllRanges();
    }
    this.maybeOpenContextMenuAfterPointerDownOnTouchDevices(event);
    this.maybeCleanupAfterMissingPointerUp(event);

    //fires only once, if pen is detected, penMode is enabled
    //the user can disable this by toggling the penMode button
    if (!this.state.penDetected && event.pointerType === "pen") {
      this.setState((prevState) => {
        return {
          penMode: true,
          penDetected: true,
        };
      });
    }

    if (
      !this.device.isTouchScreen &&
      ["pen", "touch"].includes(event.pointerType)
    ) {
      this.device = updateObject(this.device, { isTouchScreen: true });
    }

    if (isPanning) {
      return;
    }

    this.lastPointerDownEvent = event;

    // we must exit before we set `cursorButton` state and `savePointer`
    // else it will send pointer state & laser pointer events in collab when
    // panning
    if (this.handleCanvasPanUsingWheelOrSpaceDrag(event)) {
      return;
    }

    this.setState({
      lastPointerDownWith: event.pointerType,
      cursorButton: "down",
    });
    this.savePointer(event.clientX, event.clientY, "down");

    // only handle left mouse button or touch
    if (
      event.button !== POINTER_BUTTON.MAIN &&
      event.button !== POINTER_BUTTON.TOUCH
    ) {
      return;
    }

    // don't select while panning
    if (gesture.pointers.size > 1) {
      return;
    }

    // State for the duration of a pointer interaction, which starts with a
    // pointerDown event, ends with a pointerUp event (or another pointerDown)
    const pointerDownState = this.initialPointerDownState(event);

    this.setState({
      selectedElementsAreBeingDragged: false,
    });

    if (this.handleDraggingScrollBar(event, pointerDownState)) {
      return;
    }

    this.clearSelectionIfNotUsingSelection();
    this.updateBindingEnabledOnPointerMove(event);

    if (this.handleSelectionOnPointerDown(event, pointerDownState)) {
      return;
    }

    const allowOnPointerDown =
      !this.state.penMode ||
      event.pointerType !== "touch" ||
      this.state.activeTool.type === "selection" ||
      this.state.activeTool.type === "text" ||
      this.state.activeTool.type === "image";

    if (!allowOnPointerDown) {
      return;
    }

    if (this.state.activeTool.type === "text") {
      this.handleTextOnPointerDown(event, pointerDownState);
      return;
    } else if (
      this.state.activeTool.type === "arrow" ||
      this.state.activeTool.type === "line"
    ) {
      this.handleLinearElementOnPointerDown(
        event,
        this.state.activeTool.type,
        pointerDownState,
      );
    } else if (this.state.activeTool.type === "image") {
      // reset image preview on pointerdown
      setCursor(this.interactiveCanvas, CURSOR_TYPE.CROSSHAIR);

      // retrieve the latest element as the state may be stale
      const pendingImageElement =
        this.state.pendingImageElementId &&
        this.scene.getElement(this.state.pendingImageElementId);

      if (!pendingImageElement) {
        return;
      }

      this.setState({
        draggingElement: pendingImageElement,
        editingElement: pendingImageElement,
        pendingImageElementId: null,
        multiElement: null,
      });

      const { x, y } = viewportCoordsToSceneCoords(event, this.state);
      mutateElement(pendingImageElement, {
        x,
        y,
      });
    } else if (this.state.activeTool.type === "freedraw") {
      this.handleFreeDrawElementOnPointerDown(
        event,
        this.state.activeTool.type,
        pointerDownState,
      );
    } else if (this.state.activeTool.type === "custom") {
      setCursorForShape(this.interactiveCanvas, this.state);
    } else if (this.state.activeTool.type === "frame") {
      this.createFrameElementOnPointerDown(pointerDownState);
    } else if (this.state.activeTool.type === "laser") {
      this.laserPathManager.startPath(
        pointerDownState.lastCoords.x,
        pointerDownState.lastCoords.y,
      );
    } else if (
      this.state.activeTool.type !== "eraser" &&
      this.state.activeTool.type !== "hand"
    ) {
      this.createGenericElementOnPointerDown(
        this.state.activeTool.type,
        pointerDownState,
      );
    }

    this.props?.onPointerDown?.(this.state.activeTool, pointerDownState);
    this.onPointerDownEmitter.trigger(
      this.state.activeTool,
      pointerDownState,
      event,
    );

    const onPointerMove =
      this.onPointerMoveFromPointerDownHandler(pointerDownState);

    const onPointerUp =
      this.onPointerUpFromPointerDownHandler(pointerDownState);

    const onKeyDown = this.onKeyDownFromPointerDownHandler(pointerDownState);
    const onKeyUp = this.onKeyUpFromPointerDownHandler(pointerDownState);

    lastPointerUp = onPointerUp;

    if (!this.state.viewModeEnabled || this.state.activeTool.type === "laser") {
      window.addEventListener(EVENT.POINTER_MOVE, onPointerMove);
      window.addEventListener(EVENT.POINTER_UP, onPointerUp);
      window.addEventListener(EVENT.KEYDOWN, onKeyDown);
      window.addEventListener(EVENT.KEYUP, onKeyUp);
      pointerDownState.eventListeners.onMove = onPointerMove;
      pointerDownState.eventListeners.onUp = onPointerUp;
      pointerDownState.eventListeners.onKeyUp = onKeyUp;
      pointerDownState.eventListeners.onKeyDown = onKeyDown;
    }
  };

  private handleCanvasPointerUp = (
    event: React.PointerEvent<HTMLCanvasElement>,
  ) => {
    this.removePointer(event);
    this.lastPointerUpEvent = event;

    const scenePointer = viewportCoordsToSceneCoords(
      { clientX: event.clientX, clientY: event.clientY },
      this.state,
    );
    const clicklength =
      event.timeStamp - (this.lastPointerDownEvent?.timeStamp ?? 0);
    if (this.device.isMobile && clicklength < 300) {
      const hitElement = this.getElementAtPosition(
        scenePointer.x,
        scenePointer.y,
      );
      if (
        isEmbeddableElement(hitElement) &&
        this.isEmbeddableCenter(
          hitElement,
          event,
          scenePointer.x,
          scenePointer.y,
        )
      ) {
        this.handleEmbeddableCenterClick(hitElement);
        return;
      }
    }

    if (this.device.isTouchScreen) {
      const hitElement = this.getElementAtPosition(
        scenePointer.x,
        scenePointer.y,
      );
      this.hitLinkElement = this.getElementLinkAtPosition(
        scenePointer,
        hitElement,
      );
    }

    if (
      this.hitLinkElement &&
      !this.state.selectedElementIds[this.hitLinkElement.id]
    ) {
      if (
        clicklength < 300 &&
        this.hitLinkElement.type === "embeddable" &&
        !isPointHittingLinkIcon(this.hitLinkElement, this.state, [
          scenePointer.x,
          scenePointer.y,
        ])
      ) {
        this.handleEmbeddableCenterClick(this.hitLinkElement);
      } else {
        this.redirectToLink(event, this.device.isTouchScreen);
      }
    } else if (this.state.viewModeEnabled) {
      this.setState({
        activeEmbeddable: null,
        selectedElementIds: {},
      });
    }
  };

  private maybeOpenContextMenuAfterPointerDownOnTouchDevices = (
    event: React.PointerEvent<HTMLElement>,
  ): void => {
    // deal with opening context menu on touch devices
    if (event.pointerType === "touch") {
      invalidateContextMenu = false;

      if (touchTimeout) {
        // If there's already a touchTimeout, this means that there's another
        // touch down and we are doing another touch, so we shouldn't open the
        // context menu.
        invalidateContextMenu = true;
      } else {
        // open the context menu with the first touch's clientX and clientY
        // if the touch is not moving
        touchTimeout = window.setTimeout(() => {
          touchTimeout = 0;
          if (!invalidateContextMenu) {
            this.handleCanvasContextMenu(event);
          }
        }, TOUCH_CTX_MENU_TIMEOUT);
      }
    }
  };

  private resetContextMenuTimer = () => {
    clearTimeout(touchTimeout);
    touchTimeout = 0;
    invalidateContextMenu = false;
  };

  private maybeCleanupAfterMissingPointerUp(
    event: React.PointerEvent<HTMLElement>,
  ): void {
    if (lastPointerUp !== null) {
      // Unfortunately, sometimes we don't get a pointerup after a pointerdown,
      // this can happen when a contextual menu or alert is triggered. In order to avoid
      // being in a weird state, we clean up on the next pointerdown
      lastPointerUp(event);
    }
  }

  // Returns whether the event is a panning
  private handleCanvasPanUsingWheelOrSpaceDrag = (
    event: React.PointerEvent<HTMLElement>,
  ): boolean => {
    if (
      !(
        gesture.pointers.size <= 1 &&
        (event.button === POINTER_BUTTON.WHEEL ||
          (event.button === POINTER_BUTTON.MAIN && isHoldingSpace) ||
          isHandToolActive(this.state) ||
          this.state.viewModeEnabled)
      ) ||
      isTextElement(this.state.editingElement)
    ) {
      return false;
    }
    isPanning = true;
    event.preventDefault();

    let nextPastePrevented = false;
    const isLinux = /Linux/.test(window.navigator.platform);

    setCursor(this.interactiveCanvas, CURSOR_TYPE.GRABBING);
    let { clientX: lastX, clientY: lastY } = event;
    const onPointerMove = withBatchedUpdatesThrottled((event: PointerEvent) => {
      const deltaX = lastX - event.clientX;
      const deltaY = lastY - event.clientY;
      lastX = event.clientX;
      lastY = event.clientY;

      /*
       * Prevent paste event if we move while middle clicking on Linux.
       * See issue #1383.
       */
      if (
        isLinux &&
        !nextPastePrevented &&
        (Math.abs(deltaX) > 1 || Math.abs(deltaY) > 1)
      ) {
        nextPastePrevented = true;

        /* Prevent the next paste event */
        const preventNextPaste = (event: ClipboardEvent) => {
          document.body.removeEventListener(EVENT.PASTE, preventNextPaste);
          event.stopPropagation();
        };

        /*
         * Reenable next paste in case of disabled middle click paste for
         * any reason:
         * - right click paste
         * - empty clipboard
         */
        const enableNextPaste = () => {
          setTimeout(() => {
            document.body.removeEventListener(EVENT.PASTE, preventNextPaste);
            window.removeEventListener(EVENT.POINTER_UP, enableNextPaste);
          }, 100);
        };

        document.body.addEventListener(EVENT.PASTE, preventNextPaste);
        window.addEventListener(EVENT.POINTER_UP, enableNextPaste);
      }

      this.translateCanvas({
        scrollX: this.state.scrollX - deltaX / this.state.zoom.value,
        scrollY: this.state.scrollY - deltaY / this.state.zoom.value,
      });
    });
    const teardown = withBatchedUpdates(
      (lastPointerUp = () => {
        lastPointerUp = null;
        isPanning = false;
        if (!isHoldingSpace) {
          if (this.state.viewModeEnabled) {
            setCursor(this.interactiveCanvas, CURSOR_TYPE.GRAB);
          } else {
            setCursorForShape(this.interactiveCanvas, this.state);
          }
        }
        this.setState({
          cursorButton: "up",
        });
        this.savePointer(event.clientX, event.clientY, "up");
        window.removeEventListener(EVENT.POINTER_MOVE, onPointerMove);
        window.removeEventListener(EVENT.POINTER_UP, teardown);
        window.removeEventListener(EVENT.BLUR, teardown);
        onPointerMove.flush();
      }),
    );
    window.addEventListener(EVENT.BLUR, teardown);
    window.addEventListener(EVENT.POINTER_MOVE, onPointerMove, {
      passive: true,
    });
    window.addEventListener(EVENT.POINTER_UP, teardown);
    return true;
  };

  private updateGestureOnPointerDown(
    event: React.PointerEvent<HTMLElement>,
  ): void {
    gesture.pointers.set(event.pointerId, {
      x: event.clientX,
      y: event.clientY,
    });

    if (gesture.pointers.size === 2) {
      gesture.lastCenter = getCenter(gesture.pointers);
      gesture.initialScale = this.state.zoom.value;
      gesture.initialDistance = getDistance(
        Array.from(gesture.pointers.values()),
      );
    }
  }

  private initialPointerDownState(
    event: React.PointerEvent<HTMLElement>,
  ): PointerDownState {
    const origin = viewportCoordsToSceneCoords(event, this.state);
    const selectedElements = this.scene.getSelectedElements(this.state);
    const [minX, minY, maxX, maxY] = getCommonBounds(selectedElements);

    return {
      origin,
      withCmdOrCtrl: event[KEYS.CTRL_OR_CMD],
      originInGrid: tupleToCoors(
        getGridPoint(
          origin.x,
          origin.y,
          event[KEYS.CTRL_OR_CMD] ? null : this.state.gridSize,
        ),
      ),
      scrollbars: isOverScrollBars(
        currentScrollBars,
        event.clientX - this.state.offsetLeft,
        event.clientY - this.state.offsetTop,
      ),
      // we need to duplicate because we'll be updating this state
      lastCoords: { ...origin },
      originalElements: this.scene
        .getNonDeletedElements()
        .reduce((acc, element) => {
          acc.set(element.id, deepCopyElement(element));
          return acc;
        }, new Map() as PointerDownState["originalElements"]),
      resize: {
        handleType: false,
        isResizing: false,
        offset: { x: 0, y: 0 },
        arrowDirection: "origin",
        center: { x: (maxX + minX) / 2, y: (maxY + minY) / 2 },
      },
      hit: {
        element: null,
        allHitElements: [],
        wasAddedToSelection: false,
        hasBeenDuplicated: false,
        hasHitCommonBoundingBoxOfSelectedElements:
          this.isHittingCommonBoundingBoxOfSelectedElements(
            origin,
            selectedElements,
          ),
      },
      drag: {
        hasOccurred: false,
        offset: null,
      },
      eventListeners: {
        onMove: null,
        onUp: null,
        onKeyUp: null,
        onKeyDown: null,
      },
      boxSelection: {
        hasOccurred: false,
      },
      elementIdsToErase: {},
    };
  }

  // Returns whether the event is a dragging a scrollbar
  private handleDraggingScrollBar(
    event: React.PointerEvent<HTMLElement>,
    pointerDownState: PointerDownState,
  ): boolean {
    if (
      !(pointerDownState.scrollbars.isOverEither && !this.state.multiElement)
    ) {
      return false;
    }
    isDraggingScrollBar = true;
    pointerDownState.lastCoords.x = event.clientX;
    pointerDownState.lastCoords.y = event.clientY;
    const onPointerMove = withBatchedUpdatesThrottled((event: PointerEvent) => {
      const target = event.target;
      if (!(target instanceof HTMLElement)) {
        return;
      }

      this.handlePointerMoveOverScrollbars(event, pointerDownState);
    });

    const onPointerUp = withBatchedUpdates(() => {
      isDraggingScrollBar = false;
      setCursorForShape(this.interactiveCanvas, this.state);
      lastPointerUp = null;
      this.setState({
        cursorButton: "up",
      });
      this.savePointer(event.clientX, event.clientY, "up");
      window.removeEventListener(EVENT.POINTER_MOVE, onPointerMove);
      window.removeEventListener(EVENT.POINTER_UP, onPointerUp);
      onPointerMove.flush();
    });

    lastPointerUp = onPointerUp;

    window.addEventListener(EVENT.POINTER_MOVE, onPointerMove);
    window.addEventListener(EVENT.POINTER_UP, onPointerUp);
    return true;
  }

  private clearSelectionIfNotUsingSelection = (): void => {
    if (this.state.activeTool.type !== "selection") {
      this.setState({
        selectedElementIds: makeNextSelectedElementIds({}, this.state),
        selectedGroupIds: {},
        editingGroupId: null,
        activeEmbeddable: null,
      });
    }
  };

  /**
   * @returns whether the pointer event has been completely handled
   */
  private handleSelectionOnPointerDown = (
    event: React.PointerEvent<HTMLElement>,
    pointerDownState: PointerDownState,
  ): boolean => {
    if (this.state.activeTool.type === "selection") {
      const elements = this.scene.getNonDeletedElements();
      const selectedElements = this.scene.getSelectedElements(this.state);
      if (selectedElements.length === 1 && !this.state.editingLinearElement) {
        const elementWithTransformHandleType =
          getElementWithTransformHandleType(
            elements,
            this.state,
            pointerDownState.origin.x,
            pointerDownState.origin.y,
            this.state.zoom,
            event.pointerType,
          );
        if (elementWithTransformHandleType != null) {
          this.setState({
            resizingElement: elementWithTransformHandleType.element,
          });
          pointerDownState.resize.handleType =
            elementWithTransformHandleType.transformHandleType;
        }
      } else if (selectedElements.length > 1) {
        pointerDownState.resize.handleType = getTransformHandleTypeFromCoords(
          getCommonBounds(selectedElements),
          pointerDownState.origin.x,
          pointerDownState.origin.y,
          this.state.zoom,
          event.pointerType,
        );
      }
      if (pointerDownState.resize.handleType) {
        pointerDownState.resize.isResizing = true;
        pointerDownState.resize.offset = tupleToCoors(
          getResizeOffsetXY(
            pointerDownState.resize.handleType,
            selectedElements,
            pointerDownState.origin.x,
            pointerDownState.origin.y,
          ),
        );
        if (
          selectedElements.length === 1 &&
          isLinearElement(selectedElements[0]) &&
          selectedElements[0].points.length === 2
        ) {
          pointerDownState.resize.arrowDirection = getResizeArrowDirection(
            pointerDownState.resize.handleType,
            selectedElements[0],
          );
        }
      } else {
        if (this.state.selectedLinearElement) {
          const linearElementEditor =
            this.state.editingLinearElement || this.state.selectedLinearElement;
          const ret = LinearElementEditor.handlePointerDown(
            event,
            this.state,
            this.history,
            pointerDownState.origin,
            linearElementEditor,
          );
          if (ret.hitElement) {
            pointerDownState.hit.element = ret.hitElement;
          }
          if (ret.linearElementEditor) {
            this.setState({ selectedLinearElement: ret.linearElementEditor });

            if (this.state.editingLinearElement) {
              this.setState({ editingLinearElement: ret.linearElementEditor });
            }
          }
          if (ret.didAddPoint) {
            return true;
          }
        }
        // hitElement may already be set above, so check first
        pointerDownState.hit.element =
          pointerDownState.hit.element ??
          this.getElementAtPosition(
            pointerDownState.origin.x,
            pointerDownState.origin.y,
          );

        if (pointerDownState.hit.element) {
          // Early return if pointer is hitting link icon
          const hitLinkElement = this.getElementLinkAtPosition(
            {
              x: pointerDownState.origin.x,
              y: pointerDownState.origin.y,
            },
            pointerDownState.hit.element,
          );
          if (hitLinkElement) {
            return false;
          }
        }

        // For overlapped elements one position may hit
        // multiple elements
        pointerDownState.hit.allHitElements = this.getElementsAtPosition(
          pointerDownState.origin.x,
          pointerDownState.origin.y,
        );

        const hitElement = pointerDownState.hit.element;
        const someHitElementIsSelected =
          pointerDownState.hit.allHitElements.some((element) =>
            this.isASelectedElement(element),
          );
        if (
          (hitElement === null || !someHitElementIsSelected) &&
          !event.shiftKey &&
          !pointerDownState.hit.hasHitCommonBoundingBoxOfSelectedElements
        ) {
          this.clearSelection(hitElement);
        }

        if (this.state.editingLinearElement) {
          this.setState({
            selectedElementIds: makeNextSelectedElementIds(
              {
                [this.state.editingLinearElement.elementId]: true,
              },
              this.state,
            ),
          });
          // If we click on something
        } else if (hitElement != null) {
          // on CMD/CTRL, drill down to hit element regardless of groups etc.
          if (event[KEYS.CTRL_OR_CMD]) {
            if (!this.state.selectedElementIds[hitElement.id]) {
              pointerDownState.hit.wasAddedToSelection = true;
            }
            this.setState((prevState) => ({
              ...editGroupForSelectedElement(prevState, hitElement),
              previousSelectedElementIds: this.state.selectedElementIds,
            }));
            // mark as not completely handled so as to allow dragging etc.
            return false;
          }

          // deselect if item is selected
          // if shift is not clicked, this will always return true
          // otherwise, it will trigger selection based on current
          // state of the box
          if (!this.state.selectedElementIds[hitElement.id]) {
            // if we are currently editing a group, exiting editing mode and deselect the group.
            if (
              this.state.editingGroupId &&
              !isElementInGroup(hitElement, this.state.editingGroupId)
            ) {
              this.setState({
                selectedElementIds: makeNextSelectedElementIds({}, this.state),
                selectedGroupIds: {},
                editingGroupId: null,
                activeEmbeddable: null,
              });
            }

            // Add hit element to selection. At this point if we're not holding
            // SHIFT the previously selected element(s) were deselected above
            // (make sure you use setState updater to use latest state)
            // With shift-selection, we want to make sure that frames and their containing
            // elements are not selected at the same time.
            if (
              !someHitElementIsSelected &&
              !pointerDownState.hit.hasHitCommonBoundingBoxOfSelectedElements
            ) {
              this.setState((prevState) => {
                const nextSelectedElementIds: { [id: string]: true } = {
                  ...prevState.selectedElementIds,
                  [hitElement.id]: true,
                };

                const previouslySelectedElements: ExcalidrawElement[] = [];

                Object.keys(prevState.selectedElementIds).forEach((id) => {
                  const element = this.scene.getElement(id);
                  element && previouslySelectedElements.push(element);
                });

                // if hitElement is frame, deselect all of its elements if they are selected
                if (hitElement.type === "frame") {
                  getFrameElements(
                    previouslySelectedElements,
                    hitElement.id,
                  ).forEach((element) => {
                    delete nextSelectedElementIds[element.id];
                  });
                } else if (hitElement.frameId) {
                  // if hitElement is in a frame and its frame has been selected
                  // disable selection for the given element
                  if (nextSelectedElementIds[hitElement.frameId]) {
                    delete nextSelectedElementIds[hitElement.id];
                  }
                } else {
                  // hitElement is neither a frame nor an element in a frame
                  // but since hitElement could be in a group with some frames
                  // this means selecting hitElement will have the frames selected as well
                  // because we want to keep the invariant:
                  // - frames and their elements are not selected at the same time
                  // we deselect elements in those frames that were previously selected

                  const groupIds = hitElement.groupIds;
                  const framesInGroups = new Set(
                    groupIds
                      .flatMap((gid) =>
                        getElementsInGroup(
                          this.scene.getNonDeletedElements(),
                          gid,
                        ),
                      )
                      .filter((element) => element.type === "frame")
                      .map((frame) => frame.id),
                  );

                  if (framesInGroups.size > 0) {
                    previouslySelectedElements.forEach((element) => {
                      if (
                        element.frameId &&
                        framesInGroups.has(element.frameId)
                      ) {
                        // deselect element and groups containing the element
                        delete nextSelectedElementIds[element.id];
                        element.groupIds
                          .flatMap((gid) =>
                            getElementsInGroup(
                              this.scene.getNonDeletedElements(),
                              gid,
                            ),
                          )
                          .forEach((element) => {
                            delete nextSelectedElementIds[element.id];
                          });
                      }
                    });
                  }
                }

                return {
                  ...selectGroupsForSelectedElements(
                    {
                      editingGroupId: prevState.editingGroupId,
                      selectedElementIds: nextSelectedElementIds,
                    },
                    this.scene.getNonDeletedElements(),
                    prevState,
                    this,
                  ),
                  showHyperlinkPopup:
                    hitElement.link || isEmbeddableElement(hitElement)
                      ? "info"
                      : false,
                };
              });
              pointerDownState.hit.wasAddedToSelection = true;
            }
          }
        }

        this.setState({
          previousSelectedElementIds: this.state.selectedElementIds,
        });
      }
    }
    return false;
  };

  private isASelectedElement(hitElement: ExcalidrawElement | null): boolean {
    return hitElement != null && this.state.selectedElementIds[hitElement.id];
  }

  private isHittingCommonBoundingBoxOfSelectedElements(
    point: Readonly<{ x: number; y: number }>,
    selectedElements: readonly ExcalidrawElement[],
  ): boolean {
    if (selectedElements.length < 2) {
      return false;
    }

    // How many pixels off the shape boundary we still consider a hit
    const threshold = 10 / this.state.zoom.value;
    const [x1, y1, x2, y2] = getCommonBounds(selectedElements);
    return (
      point.x > x1 - threshold &&
      point.x < x2 + threshold &&
      point.y > y1 - threshold &&
      point.y < y2 + threshold
    );
  }

  private handleTextOnPointerDown = (
    event: React.PointerEvent<HTMLElement>,
    pointerDownState: PointerDownState,
  ): void => {
    // if we're currently still editing text, clicking outside
    // should only finalize it, not create another (irrespective
    // of state.activeTool.locked)
    if (isTextElement(this.state.editingElement)) {
      return;
    }
    let sceneX = pointerDownState.origin.x;
    let sceneY = pointerDownState.origin.y;

    const element = this.getElementAtPosition(sceneX, sceneY, {
      includeBoundTextElement: true,
    });

    // FIXME
    let container = getTextBindableContainerAtPosition(
      this.scene.getNonDeletedElements(),
      this.state,
      sceneX,
      sceneY,
    );

    if (hasBoundTextElement(element)) {
      container = element as ExcalidrawTextContainer;
      sceneX = element.x + element.width / 2;
      sceneY = element.y + element.height / 2;
    }
    this.startTextEditing({
      sceneX,
      sceneY,
      insertAtParentCenter: !event.altKey,
      container,
    });

    resetCursor(this.interactiveCanvas);
    if (!this.state.activeTool.locked) {
      this.setState({
        activeTool: updateActiveTool(this.state, { type: "selection" }),
      });
    }
  };

  private handleFreeDrawElementOnPointerDown = (
    event: React.PointerEvent<HTMLElement>,
    elementType: ExcalidrawFreeDrawElement["type"],
    pointerDownState: PointerDownState,
  ) => {
    // Begin a mark capture. This does not have to update state yet.
    const [gridX, gridY] = getGridPoint(
      pointerDownState.origin.x,
      pointerDownState.origin.y,
      null,
    );

    const topLayerFrame = this.getTopLayerFrameAtSceneCoords({
      x: gridX,
      y: gridY,
    });

    const element = newFreeDrawElement({
      type: elementType,
      x: gridX,
      y: gridY,
      strokeColor: this.state.currentItemStrokeColor,
      backgroundColor: this.state.currentItemBackgroundColor,
      fillStyle: this.state.currentItemFillStyle,
      strokeWidth: this.state.currentItemStrokeWidth,
      strokeStyle: this.state.currentItemStrokeStyle,
      roughness: this.state.currentItemRoughness,
      opacity: this.state.currentItemOpacity,
      roundness: null,
      simulatePressure: event.pressure === 0.5,
      locked: false,
      frameId: topLayerFrame ? topLayerFrame.id : null,
    });

    this.setState((prevState) => {
      const nextSelectedElementIds = {
        ...prevState.selectedElementIds,
      };
      delete nextSelectedElementIds[element.id];
      return {
        selectedElementIds: makeNextSelectedElementIds(
          nextSelectedElementIds,
          prevState,
        ),
      };
    });

    const pressures = element.simulatePressure
      ? element.pressures
      : [...element.pressures, event.pressure];

    mutateElement(element, {
      points: [[0, 0]],
      pressures,
    });

    const boundElement = getHoveredElementForBinding(
      pointerDownState.origin,
      this.scene,
    );
    this.scene.addNewElement(element);
    this.setState({
      draggingElement: element,
      editingElement: element,
      startBoundElement: boundElement,
      suggestedBindings: [],
    });
  };

  //create rectangle element with youtube top left on nearest grid point width / hight 640/360
  private insertEmbeddableElement = ({
    sceneX,
    sceneY,
    link,
  }: {
    sceneX: number;
    sceneY: number;
    link: string;
  }) => {
    const [gridX, gridY] = getGridPoint(
      sceneX,
      sceneY,
      this.lastPointerDownEvent?.[KEYS.CTRL_OR_CMD]
        ? null
        : this.state.gridSize,
    );

    const embedLink = getEmbedLink(link);

    if (!embedLink) {
      return;
    }

    if (embedLink.warning) {
      this.setToast({ message: embedLink.warning, closable: true });
    }

    const element = newEmbeddableElement({
      type: "embeddable",
      x: gridX,
      y: gridY,
      strokeColor: "transparent",
      backgroundColor: "transparent",
      fillStyle: this.state.currentItemFillStyle,
      strokeWidth: this.state.currentItemStrokeWidth,
      strokeStyle: this.state.currentItemStrokeStyle,
      roughness: this.state.currentItemRoughness,
      roundness: this.getCurrentItemRoundness("embeddable"),
      opacity: this.state.currentItemOpacity,
      locked: false,
      width: embedLink.aspectRatio.w,
      height: embedLink.aspectRatio.h,
      link,
      validated: null,
    });

    this.scene.replaceAllElements([
      ...this.scene.getElementsIncludingDeleted(),
      element,
    ]);

    return element;
  };

  private createImageElement = ({
    sceneX,
    sceneY,
  }: {
    sceneX: number;
    sceneY: number;
  }) => {
    const [gridX, gridY] = getGridPoint(
      sceneX,
      sceneY,
      this.lastPointerDownEvent?.[KEYS.CTRL_OR_CMD]
        ? null
        : this.state.gridSize,
    );

    const topLayerFrame = this.getTopLayerFrameAtSceneCoords({
      x: gridX,
      y: gridY,
    });

    const element = newImageElement({
      type: "image",
      x: gridX,
      y: gridY,
      strokeColor: this.state.currentItemStrokeColor,
      backgroundColor: this.state.currentItemBackgroundColor,
      fillStyle: this.state.currentItemFillStyle,
      strokeWidth: this.state.currentItemStrokeWidth,
      strokeStyle: this.state.currentItemStrokeStyle,
      roughness: this.state.currentItemRoughness,
      roundness: null,
      opacity: this.state.currentItemOpacity,
      locked: false,
      frameId: topLayerFrame ? topLayerFrame.id : null,
    });

    return element;
  };

  private handleLinearElementOnPointerDown = (
    event: React.PointerEvent<HTMLElement>,
    elementType: ExcalidrawLinearElement["type"],
    pointerDownState: PointerDownState,
  ): void => {
    if (this.state.multiElement) {
      const { multiElement } = this.state;

      // finalize if completing a loop
      if (
        multiElement.type === "line" &&
        isPathALoop(multiElement.points, this.state.zoom.value)
      ) {
        mutateElement(multiElement, {
          lastCommittedPoint:
            multiElement.points[multiElement.points.length - 1],
        });
        this.actionManager.executeAction(actionFinalize);
        return;
      }

      const { x: rx, y: ry, lastCommittedPoint } = multiElement;

      // clicking inside commit zone → finalize arrow
      if (
        multiElement.points.length > 1 &&
        lastCommittedPoint &&
        distance2d(
          pointerDownState.origin.x - rx,
          pointerDownState.origin.y - ry,
          lastCommittedPoint[0],
          lastCommittedPoint[1],
        ) < LINE_CONFIRM_THRESHOLD
      ) {
        this.actionManager.executeAction(actionFinalize);
        return;
      }

      this.setState((prevState) => ({
        selectedElementIds: makeNextSelectedElementIds(
          {
            ...prevState.selectedElementIds,
            [multiElement.id]: true,
          },
          prevState,
        ),
      }));
      // clicking outside commit zone → update reference for last committed
      // point
      mutateElement(multiElement, {
        lastCommittedPoint: multiElement.points[multiElement.points.length - 1],
      });
      setCursor(this.interactiveCanvas, CURSOR_TYPE.POINTER);
    } else {
      const [gridX, gridY] = getGridPoint(
        pointerDownState.origin.x,
        pointerDownState.origin.y,
        event[KEYS.CTRL_OR_CMD] ? null : this.state.gridSize,
      );

      const topLayerFrame = this.getTopLayerFrameAtSceneCoords({
        x: gridX,
        y: gridY,
      });

      /* If arrow is pre-arrowheads, it will have undefined for both start and end arrowheads.
      If so, we want it to be null for start and "arrow" for end. If the linear item is not
      an arrow, we want it to be null for both. Otherwise, we want it to use the
      values from appState. */

      const { currentItemStartArrowhead, currentItemEndArrowhead } = this.state;
      const [startArrowhead, endArrowhead] =
        elementType === "arrow"
          ? [currentItemStartArrowhead, currentItemEndArrowhead]
          : [null, null];

      const element = newLinearElement({
        type: elementType,
        x: gridX,
        y: gridY,
        strokeColor: this.state.currentItemStrokeColor,
        backgroundColor: this.state.currentItemBackgroundColor,
        fillStyle: this.state.currentItemFillStyle,
        strokeWidth: this.state.currentItemStrokeWidth,
        strokeStyle: this.state.currentItemStrokeStyle,
        roughness: this.state.currentItemRoughness,
        opacity: this.state.currentItemOpacity,
        roundness:
          this.state.currentItemRoundness === "round"
            ? { type: ROUNDNESS.PROPORTIONAL_RADIUS }
            : null,
        startArrowhead,
        endArrowhead,
        locked: false,
        frameId: topLayerFrame ? topLayerFrame.id : null,
      });
      this.setState((prevState) => {
        const nextSelectedElementIds = {
          ...prevState.selectedElementIds,
        };
        delete nextSelectedElementIds[element.id];
        return {
          selectedElementIds: makeNextSelectedElementIds(
            nextSelectedElementIds,
            prevState,
          ),
        };
      });
      mutateElement(element, {
        points: [...element.points, [0, 0]],
      });
      const boundElement = getHoveredElementForBinding(
        pointerDownState.origin,
        this.scene,
      );

      this.scene.addNewElement(element);
      this.setState({
        draggingElement: element,
        editingElement: element,
        startBoundElement: boundElement,
        suggestedBindings: [],
      });
    }
  };

  private getCurrentItemRoundness(
    elementType:
      | "selection"
      | "rectangle"
      | "diamond"
      | "ellipse"
      | "embeddable",
  ) {
    return this.state.currentItemRoundness === "round"
      ? {
          type: isUsingAdaptiveRadius(elementType)
            ? ROUNDNESS.ADAPTIVE_RADIUS
            : ROUNDNESS.PROPORTIONAL_RADIUS,
        }
      : null;
  }

  private createGenericElementOnPointerDown = (
    elementType: ExcalidrawGenericElement["type"] | "embeddable",
    pointerDownState: PointerDownState,
  ): void => {
    const [gridX, gridY] = getGridPoint(
      pointerDownState.origin.x,
      pointerDownState.origin.y,
      this.lastPointerDownEvent?.[KEYS.CTRL_OR_CMD]
        ? null
        : this.state.gridSize,
    );

    const topLayerFrame = this.getTopLayerFrameAtSceneCoords({
      x: gridX,
      y: gridY,
    });

    const baseElementAttributes = {
      x: gridX,
      y: gridY,
      strokeColor: this.state.currentItemStrokeColor,
      backgroundColor: this.state.currentItemBackgroundColor,
      fillStyle: this.state.currentItemFillStyle,
      strokeWidth: this.state.currentItemStrokeWidth,
      strokeStyle: this.state.currentItemStrokeStyle,
      roughness: this.state.currentItemRoughness,
      opacity: this.state.currentItemOpacity,
      roundness: this.getCurrentItemRoundness(elementType),
      locked: false,
      frameId: topLayerFrame ? topLayerFrame.id : null,
    } as const;

    let element;
    if (elementType === "embeddable") {
      element = newEmbeddableElement({
        type: "embeddable",
        validated: null,
        ...baseElementAttributes,
      });
    } else {
      element = newElement({
        type: elementType,
        ...baseElementAttributes,
      });
    }

    if (element.type === "selection") {
      this.setState({
        selectionElement: element,
        draggingElement: element,
      });
    } else {
      this.scene.addNewElement(element);
      this.setState({
        multiElement: null,
        draggingElement: element,
        editingElement: element,
      });
    }
  };

  private createFrameElementOnPointerDown = (
    pointerDownState: PointerDownState,
  ): void => {
    const [gridX, gridY] = getGridPoint(
      pointerDownState.origin.x,
      pointerDownState.origin.y,
      this.lastPointerDownEvent?.[KEYS.CTRL_OR_CMD]
        ? null
        : this.state.gridSize,
    );

    const frame = newFrameElement({
      x: gridX,
      y: gridY,
      opacity: this.state.currentItemOpacity,
      locked: false,
      ...FRAME_STYLE,
    });

    this.scene.replaceAllElements([
      ...this.scene.getElementsIncludingDeleted(),
      frame,
    ]);

    this.setState({
      multiElement: null,
      draggingElement: frame,
      editingElement: frame,
    });
  };

  private maybeCacheReferenceSnapPoints(
    event: KeyboardModifiersObject,
    selectedElements: ExcalidrawElement[],
    recomputeAnyways: boolean = false,
  ) {
    if (
      isSnappingEnabled({
        event,
        appState: this.state,
        selectedElements,
      }) &&
      (recomputeAnyways || !SnapCache.getReferenceSnapPoints())
    ) {
      SnapCache.setReferenceSnapPoints(
        getReferenceSnapPoints(
          this.scene.getNonDeletedElements(),
          selectedElements,
          this.state,
        ),
      );
    }
  }

  private maybeCacheVisibleGaps(
    event: KeyboardModifiersObject,
    selectedElements: ExcalidrawElement[],
    recomputeAnyways: boolean = false,
  ) {
    if (
      isSnappingEnabled({
        event,
        appState: this.state,
        selectedElements,
      }) &&
      (recomputeAnyways || !SnapCache.getVisibleGaps())
    ) {
      SnapCache.setVisibleGaps(
        getVisibleGaps(
          this.scene.getNonDeletedElements(),
          selectedElements,
          this.state,
        ),
      );
    }
  }

  private onKeyDownFromPointerDownHandler(
    pointerDownState: PointerDownState,
  ): (event: KeyboardEvent) => void {
    return withBatchedUpdates((event: KeyboardEvent) => {
      if (this.maybeHandleResize(pointerDownState, event)) {
        return;
      }
      this.maybeDragNewGenericElement(pointerDownState, event);
    });
  }

  private onKeyUpFromPointerDownHandler(
    pointerDownState: PointerDownState,
  ): (event: KeyboardEvent) => void {
    return withBatchedUpdates((event: KeyboardEvent) => {
      // Prevents focus from escaping excalidraw tab
      event.key === KEYS.ALT && event.preventDefault();
      if (this.maybeHandleResize(pointerDownState, event)) {
        return;
      }
      this.maybeDragNewGenericElement(pointerDownState, event);
    });
  }

  private onPointerMoveFromPointerDownHandler(
    pointerDownState: PointerDownState,
  ) {
    return withBatchedUpdatesThrottled((event: PointerEvent) => {
      // We need to initialize dragOffsetXY only after we've updated
      // `state.selectedElementIds` on pointerDown. Doing it here in pointerMove
      // event handler should hopefully ensure we're already working with
      // the updated state.
      if (pointerDownState.drag.offset === null) {
        pointerDownState.drag.offset = tupleToCoors(
          getDragOffsetXY(
            this.scene.getSelectedElements(this.state),
            pointerDownState.origin.x,
            pointerDownState.origin.y,
          ),
        );
      }
      const target = event.target;
      if (!(target instanceof HTMLElement)) {
        return;
      }

      if (this.handlePointerMoveOverScrollbars(event, pointerDownState)) {
        return;
      }

      const pointerCoords = viewportCoordsToSceneCoords(event, this.state);

      if (isEraserActive(this.state)) {
        this.handleEraser(event, pointerDownState, pointerCoords);
        return;
      }

      if (this.state.activeTool.type === "laser") {
        this.laserPathManager.addPointToPath(pointerCoords.x, pointerCoords.y);
      }

      const [gridX, gridY] = getGridPoint(
        pointerCoords.x,
        pointerCoords.y,
        event[KEYS.CTRL_OR_CMD] ? null : this.state.gridSize,
      );

      // for arrows/lines, don't start dragging until a given threshold
      // to ensure we don't create a 2-point arrow by mistake when
      // user clicks mouse in a way that it moves a tiny bit (thus
      // triggering pointermove)
      if (
        !pointerDownState.drag.hasOccurred &&
        (this.state.activeTool.type === "arrow" ||
          this.state.activeTool.type === "line")
      ) {
        if (
          distance2d(
            pointerCoords.x,
            pointerCoords.y,
            pointerDownState.origin.x,
            pointerDownState.origin.y,
          ) < DRAGGING_THRESHOLD
        ) {
          return;
        }
      }
      if (pointerDownState.resize.isResizing) {
        pointerDownState.lastCoords.x = pointerCoords.x;
        pointerDownState.lastCoords.y = pointerCoords.y;
        if (this.maybeHandleResize(pointerDownState, event)) {
          return true;
        }
      }

      if (this.state.selectedLinearElement) {
        const linearElementEditor =
          this.state.editingLinearElement || this.state.selectedLinearElement;

        if (
          LinearElementEditor.shouldAddMidpoint(
            this.state.selectedLinearElement,
            pointerCoords,
            this.state,
          )
        ) {
          const ret = LinearElementEditor.addMidpoint(
            this.state.selectedLinearElement,
            pointerCoords,
            this.state,
            !event[KEYS.CTRL_OR_CMD],
          );
          if (!ret) {
            return;
          }

          // Since we are reading from previous state which is not possible with
          // automatic batching in React 18 hence using flush sync to synchronously
          // update the state. Check https://github.com/excalidraw/excalidraw/pull/5508 for more details.

          flushSync(() => {
            if (this.state.selectedLinearElement) {
              this.setState({
                selectedLinearElement: {
                  ...this.state.selectedLinearElement,
                  pointerDownState: ret.pointerDownState,
                  selectedPointsIndices: ret.selectedPointsIndices,
                },
              });
            }
            if (this.state.editingLinearElement) {
              this.setState({
                editingLinearElement: {
                  ...this.state.editingLinearElement,
                  pointerDownState: ret.pointerDownState,
                  selectedPointsIndices: ret.selectedPointsIndices,
                },
              });
            }
          });

          return;
        } else if (
          linearElementEditor.pointerDownState.segmentMidpoint.value !== null &&
          !linearElementEditor.pointerDownState.segmentMidpoint.added
        ) {
          return;
        }

        const didDrag = LinearElementEditor.handlePointDragging(
          event,
          this.state,
          pointerCoords.x,
          pointerCoords.y,
          (element, pointsSceneCoords) => {
            this.maybeSuggestBindingsForLinearElementAtCoords(
              element,
              pointsSceneCoords,
            );
          },
          linearElementEditor,
        );
        if (didDrag) {
          pointerDownState.lastCoords.x = pointerCoords.x;
          pointerDownState.lastCoords.y = pointerCoords.y;
          pointerDownState.drag.hasOccurred = true;
          if (
            this.state.editingLinearElement &&
            !this.state.editingLinearElement.isDragging
          ) {
            this.setState({
              editingLinearElement: {
                ...this.state.editingLinearElement,
                isDragging: true,
              },
            });
          }
          if (!this.state.selectedLinearElement.isDragging) {
            this.setState({
              selectedLinearElement: {
                ...this.state.selectedLinearElement,
                isDragging: true,
              },
            });
          }
          return;
        }
      }

      const hasHitASelectedElement = pointerDownState.hit.allHitElements.some(
        (element) => this.isASelectedElement(element),
      );

      const isSelectingPointsInLineEditor =
        this.state.editingLinearElement &&
        event.shiftKey &&
        this.state.editingLinearElement.elementId ===
          pointerDownState.hit.element?.id;
      if (
        (hasHitASelectedElement ||
          pointerDownState.hit.hasHitCommonBoundingBoxOfSelectedElements) &&
        !isSelectingPointsInLineEditor
      ) {
        const selectedElements = this.scene.getSelectedElements(this.state);

        if (selectedElements.every((element) => element.locked)) {
          return;
        }

        const selectedElementsHasAFrame = selectedElements.find((e) =>
          isFrameElement(e),
        );
        const topLayerFrame = this.getTopLayerFrameAtSceneCoords(pointerCoords);
        this.setState({
          frameToHighlight:
            topLayerFrame && !selectedElementsHasAFrame ? topLayerFrame : null,
        });

        // Marking that click was used for dragging to check
        // if elements should be deselected on pointerup
        pointerDownState.drag.hasOccurred = true;
        this.setState({
          selectedElementsAreBeingDragged: true,
        });
        // prevent dragging even if we're no longer holding cmd/ctrl otherwise
        // it would have weird results (stuff jumping all over the screen)
        // Checking for editingElement to avoid jump while editing on mobile #6503
        if (
          selectedElements.length > 0 &&
          !pointerDownState.withCmdOrCtrl &&
          !this.state.editingElement &&
          this.state.activeEmbeddable?.state !== "active"
        ) {
          const dragOffset = {
            x: pointerCoords.x - pointerDownState.origin.x,
            y: pointerCoords.y - pointerDownState.origin.y,
          };

          const originalElements = [
            ...pointerDownState.originalElements.values(),
          ];

          // We only drag in one direction if shift is pressed
          const lockDirection = event.shiftKey;

          if (lockDirection) {
            const distanceX = Math.abs(dragOffset.x);
            const distanceY = Math.abs(dragOffset.y);

            const lockX = lockDirection && distanceX < distanceY;
            const lockY = lockDirection && distanceX > distanceY;

            if (lockX) {
              dragOffset.x = 0;
            }

            if (lockY) {
              dragOffset.y = 0;
            }
          }

          // Snap cache *must* be synchronously popuplated before initial drag,
          // otherwise the first drag even will not snap, causing a jump before
          // it snaps to its position if previously snapped already.
          this.maybeCacheVisibleGaps(event, selectedElements);
          this.maybeCacheReferenceSnapPoints(event, selectedElements);

          const { snapOffset, snapLines } = snapDraggedElements(
            getSelectedElements(originalElements, this.state),
            dragOffset,
            this.state,
            event,
          );

          this.setState({ snapLines });

          // when we're editing the name of a frame, we want the user to be
          // able to select and interact with the text input
          !this.state.editingFrame &&
            dragSelectedElements(
              pointerDownState,
              selectedElements,
              dragOffset,
              this.state,
              this.scene,
              snapOffset,
              event[KEYS.CTRL_OR_CMD] ? null : this.state.gridSize,
            );

          this.maybeSuggestBindingForAll(selectedElements);

          // We duplicate the selected element if alt is pressed on pointer move
          if (event.altKey && !pointerDownState.hit.hasBeenDuplicated) {
            // Move the currently selected elements to the top of the z index stack, and
            // put the duplicates where the selected elements used to be.
            // (the origin point where the dragging started)

            pointerDownState.hit.hasBeenDuplicated = true;

            const nextElements = [];
            const elementsToAppend = [];
            const groupIdMap = new Map();
            const oldIdToDuplicatedId = new Map();
            const hitElement = pointerDownState.hit.element;
            const selectedElementIds = new Set(
              this.scene
                .getSelectedElements({
                  selectedElementIds: this.state.selectedElementIds,
                  includeBoundTextElement: true,
                  includeElementsInFrames: true,
                })
                .map((element) => element.id),
            );

            const elements = this.scene.getElementsIncludingDeleted();

            for (const element of elements) {
              if (
                selectedElementIds.has(element.id) ||
                // case: the state.selectedElementIds might not have been
                // updated yet by the time this mousemove event is fired
                (element.id === hitElement?.id &&
                  pointerDownState.hit.wasAddedToSelection)
              ) {
                const duplicatedElement = duplicateElement(
                  this.state.editingGroupId,
                  groupIdMap,
                  element,
                );
                const origElement = pointerDownState.originalElements.get(
                  element.id,
                )!;
                mutateElement(duplicatedElement, {
                  x: origElement.x,
                  y: origElement.y,
                });

                // put duplicated element to pointerDownState.originalElements
                // so that we can snap to the duplicated element without releasing
                pointerDownState.originalElements.set(
                  duplicatedElement.id,
                  duplicatedElement,
                );

                nextElements.push(duplicatedElement);
                elementsToAppend.push(element);
                oldIdToDuplicatedId.set(element.id, duplicatedElement.id);
              } else {
                nextElements.push(element);
              }
            }
            const nextSceneElements = [...nextElements, ...elementsToAppend];
            bindTextToShapeAfterDuplication(
              nextElements,
              elementsToAppend,
              oldIdToDuplicatedId,
            );
            fixBindingsAfterDuplication(
              nextSceneElements,
              elementsToAppend,
              oldIdToDuplicatedId,
              "duplicatesServeAsOld",
            );
            bindElementsToFramesAfterDuplication(
              nextSceneElements,
              elementsToAppend,
              oldIdToDuplicatedId,
            );
            this.scene.replaceAllElements(nextSceneElements);
            this.maybeCacheVisibleGaps(event, selectedElements, true);
            this.maybeCacheReferenceSnapPoints(event, selectedElements, true);
          }
          return;
        }
      }

      // It is very important to read this.state within each move event,
      // otherwise we would read a stale one!
      const draggingElement = this.state.draggingElement;
      if (!draggingElement) {
        return;
      }

      if (draggingElement.type === "freedraw") {
        const points = draggingElement.points;
        const dx = pointerCoords.x - draggingElement.x;
        const dy = pointerCoords.y - draggingElement.y;

        const lastPoint = points.length > 0 && points[points.length - 1];
        const discardPoint =
          lastPoint && lastPoint[0] === dx && lastPoint[1] === dy;

        if (!discardPoint) {
          const pressures = draggingElement.simulatePressure
            ? draggingElement.pressures
            : [...draggingElement.pressures, event.pressure];

          mutateElement(draggingElement, {
            points: [...points, [dx, dy]],
            pressures,
          });
        }
      } else if (isLinearElement(draggingElement)) {
        pointerDownState.drag.hasOccurred = true;
        this.setState({
          selectedElementsAreBeingDragged: true,
        });
        const points = draggingElement.points;
        let dx = gridX - draggingElement.x;
        let dy = gridY - draggingElement.y;

        if (shouldRotateWithDiscreteAngle(event) && points.length === 2) {
          ({ width: dx, height: dy } = getLockedLinearCursorAlignSize(
            draggingElement.x,
            draggingElement.y,
            pointerCoords.x,
            pointerCoords.y,
          ));
        }

        if (points.length === 1) {
          mutateElement(draggingElement, {
            points: [...points, [dx, dy]],
          });
        } else if (points.length === 2) {
          mutateElement(draggingElement, {
            points: [...points.slice(0, -1), [dx, dy]],
          });
        }

        if (isBindingElement(draggingElement, false)) {
          // When creating a linear element by dragging
          this.maybeSuggestBindingsForLinearElementAtCoords(
            draggingElement,
            [pointerCoords],
            this.state.startBoundElement,
          );
        }
      } else {
        pointerDownState.lastCoords.x = pointerCoords.x;
        pointerDownState.lastCoords.y = pointerCoords.y;
        this.maybeDragNewGenericElement(pointerDownState, event);
      }

      if (this.state.activeTool.type === "selection") {
        pointerDownState.boxSelection.hasOccurred = true;

        const elements = this.scene.getNonDeletedElements();

        // box-select line editor points
        if (this.state.editingLinearElement) {
          LinearElementEditor.handleBoxSelection(
            event,
            this.state,
            this.setState.bind(this),
          );
          // regular box-select
        } else {
          let shouldReuseSelection = true;

          if (!event.shiftKey && isSomeElementSelected(elements, this.state)) {
            if (
              pointerDownState.withCmdOrCtrl &&
              pointerDownState.hit.element
            ) {
              this.setState((prevState) =>
                selectGroupsForSelectedElements(
                  {
                    ...prevState,
                    selectedElementIds: {
                      [pointerDownState.hit.element!.id]: true,
                    },
                  },
                  this.scene.getNonDeletedElements(),
                  prevState,
                  this,
                ),
              );
            } else {
              shouldReuseSelection = false;
            }
          }
          const elementsWithinSelection = getElementsWithinSelection(
            elements,
            draggingElement,
          );

          this.setState((prevState) => {
            const nextSelectedElementIds = {
              ...(shouldReuseSelection && prevState.selectedElementIds),
              ...elementsWithinSelection.reduce(
                (acc: Record<ExcalidrawElement["id"], true>, element) => {
                  acc[element.id] = true;
                  return acc;
                },
                {},
              ),
            };

            if (pointerDownState.hit.element) {
              // if using ctrl/cmd, select the hitElement only if we
              // haven't box-selected anything else
              if (!elementsWithinSelection.length) {
                nextSelectedElementIds[pointerDownState.hit.element.id] = true;
              } else {
                delete nextSelectedElementIds[pointerDownState.hit.element.id];
              }
            }

            prevState = !shouldReuseSelection
              ? { ...prevState, selectedGroupIds: {}, editingGroupId: null }
              : prevState;

            return {
              ...selectGroupsForSelectedElements(
                {
                  editingGroupId: prevState.editingGroupId,
                  selectedElementIds: nextSelectedElementIds,
                },
                this.scene.getNonDeletedElements(),
                prevState,
                this,
              ),
              // select linear element only when we haven't box-selected anything else
              selectedLinearElement:
                elementsWithinSelection.length === 1 &&
                isLinearElement(elementsWithinSelection[0])
                  ? new LinearElementEditor(
                      elementsWithinSelection[0],
                      this.scene,
                    )
                  : null,
              showHyperlinkPopup:
                elementsWithinSelection.length === 1 &&
                (elementsWithinSelection[0].link ||
                  isEmbeddableElement(elementsWithinSelection[0]))
                  ? "info"
                  : false,
            };
          });
        }
      }
    });
  }

  // Returns whether the pointer move happened over either scrollbar
  private handlePointerMoveOverScrollbars(
    event: PointerEvent,
    pointerDownState: PointerDownState,
  ): boolean {
    if (pointerDownState.scrollbars.isOverHorizontal) {
      const x = event.clientX;
      const dx = x - pointerDownState.lastCoords.x;
      this.translateCanvas({
        scrollX: this.state.scrollX - dx / this.state.zoom.value,
      });
      pointerDownState.lastCoords.x = x;
      return true;
    }

    if (pointerDownState.scrollbars.isOverVertical) {
      const y = event.clientY;
      const dy = y - pointerDownState.lastCoords.y;
      this.translateCanvas({
        scrollY: this.state.scrollY - dy / this.state.zoom.value,
      });
      pointerDownState.lastCoords.y = y;
      return true;
    }
    return false;
  }

  private onPointerUpFromPointerDownHandler(
    pointerDownState: PointerDownState,
  ): (event: PointerEvent) => void {
    return withBatchedUpdates((childEvent: PointerEvent) => {
      if (pointerDownState.eventListeners.onMove) {
        pointerDownState.eventListeners.onMove.flush();
      }
      const {
        draggingElement,
        resizingElement,
        multiElement,
        activeTool,
        isResizing,
        isRotating,
      } = this.state;

      this.setState({
        isResizing: false,
        isRotating: false,
        resizingElement: null,
        selectionElement: null,
        frameToHighlight: null,
        elementsToHighlight: null,
        cursorButton: "up",
        // text elements are reset on finalize, and resetting on pointerup
        // may cause issues with double taps
        editingElement:
          multiElement || isTextElement(this.state.editingElement)
            ? this.state.editingElement
            : null,
        snapLines: [],

        originSnapOffset: null,
      });

      SnapCache.setReferenceSnapPoints(null);
      SnapCache.setVisibleGaps(null);

      this.savePointer(childEvent.clientX, childEvent.clientY, "up");

      this.setState({
        selectedElementsAreBeingDragged: false,
      });

      // Handle end of dragging a point of a linear element, might close a loop
      // and sets binding element
      if (this.state.editingLinearElement) {
        if (
          !pointerDownState.boxSelection.hasOccurred &&
          pointerDownState.hit?.element?.id !==
            this.state.editingLinearElement.elementId
        ) {
          this.actionManager.executeAction(actionFinalize);
        } else {
          const editingLinearElement = LinearElementEditor.handlePointerUp(
            childEvent,
            this.state.editingLinearElement,
            this.state,
          );
          if (editingLinearElement !== this.state.editingLinearElement) {
            this.setState({
              editingLinearElement,
              suggestedBindings: [],
            });
          }
        }
      } else if (this.state.selectedLinearElement) {
        if (
          pointerDownState.hit?.element?.id !==
          this.state.selectedLinearElement.elementId
        ) {
          const selectedELements = this.scene.getSelectedElements(this.state);
          // set selectedLinearElement to null if there is more than one element selected since we don't want to show linear element handles
          if (selectedELements.length > 1) {
            this.setState({ selectedLinearElement: null });
          }
        } else {
          const linearElementEditor = LinearElementEditor.handlePointerUp(
            childEvent,
            this.state.selectedLinearElement,
            this.state,
          );

          const { startBindingElement, endBindingElement } =
            linearElementEditor;
          const element = this.scene.getElement(linearElementEditor.elementId);
          if (isBindingElement(element)) {
            bindOrUnbindLinearElement(
              element,
              startBindingElement,
              endBindingElement,
            );
          }

          if (linearElementEditor !== this.state.selectedLinearElement) {
            this.setState({
              selectedLinearElement: {
                ...linearElementEditor,
                selectedPointsIndices: null,
              },
              suggestedBindings: [],
            });
          }
        }
      }

      lastPointerUp = null;

      window.removeEventListener(
        EVENT.POINTER_MOVE,
        pointerDownState.eventListeners.onMove!,
      );
      window.removeEventListener(
        EVENT.POINTER_UP,
        pointerDownState.eventListeners.onUp!,
      );
      window.removeEventListener(
        EVENT.KEYDOWN,
        pointerDownState.eventListeners.onKeyDown!,
      );
      window.removeEventListener(
        EVENT.KEYUP,
        pointerDownState.eventListeners.onKeyUp!,
      );

      if (this.state.pendingImageElementId) {
        this.setState({ pendingImageElementId: null });
      }

      this.onPointerUpEmitter.trigger(
        this.state.activeTool,
        pointerDownState,
        childEvent,
      );

      if (draggingElement?.type === "freedraw") {
        const pointerCoords = viewportCoordsToSceneCoords(
          childEvent,
          this.state,
        );

        const points = draggingElement.points;
        let dx = pointerCoords.x - draggingElement.x;
        let dy = pointerCoords.y - draggingElement.y;

        // Allows dots to avoid being flagged as infinitely small
        if (dx === points[0][0] && dy === points[0][1]) {
          dy += 0.0001;
          dx += 0.0001;
        }

        const pressures = draggingElement.simulatePressure
          ? []
          : [...draggingElement.pressures, childEvent.pressure];

        mutateElement(draggingElement, {
          points: [...points, [dx, dy]],
          pressures,
          lastCommittedPoint: [dx, dy],
        });

        this.actionManager.executeAction(actionFinalize);

        return;
      }
      if (isImageElement(draggingElement)) {
        const imageElement = draggingElement;
        try {
          this.initializeImageDimensions(imageElement);
          this.setState(
            {
              selectedElementIds: makeNextSelectedElementIds(
                { [imageElement.id]: true },
                this.state,
              ),
            },
            () => {
              this.actionManager.executeAction(actionFinalize);
            },
          );
        } catch (error: any) {
          console.error(error);
          this.scene.replaceAllElements(
            this.scene
              .getElementsIncludingDeleted()
              .filter((el) => el.id !== imageElement.id),
          );
          this.actionManager.executeAction(actionFinalize);
        }
        return;
      }

      if (isLinearElement(draggingElement)) {
        if (draggingElement!.points.length > 1) {
          this.history.resumeRecording();
        }
        const pointerCoords = viewportCoordsToSceneCoords(
          childEvent,
          this.state,
        );

        if (
          !pointerDownState.drag.hasOccurred &&
          draggingElement &&
          !multiElement
        ) {
          mutateElement(draggingElement, {
            points: [
              ...draggingElement.points,
              [
                pointerCoords.x - draggingElement.x,
                pointerCoords.y - draggingElement.y,
              ],
            ],
          });
          this.setState({
            multiElement: draggingElement,
            editingElement: this.state.draggingElement,
          });
        } else if (pointerDownState.drag.hasOccurred && !multiElement) {
          if (
            isBindingEnabled(this.state) &&
            isBindingElement(draggingElement, false)
          ) {
            maybeBindLinearElement(
              draggingElement,
              this.state,
              this.scene,
              pointerCoords,
            );
          }
          this.setState({ suggestedBindings: [], startBoundElement: null });
          if (!activeTool.locked) {
            resetCursor(this.interactiveCanvas);
            this.setState((prevState) => ({
              draggingElement: null,
              activeTool: updateActiveTool(this.state, {
                type: "selection",
              }),
              selectedElementIds: makeNextSelectedElementIds(
                {
                  ...prevState.selectedElementIds,
                  [draggingElement.id]: true,
                },
                prevState,
              ),
              selectedLinearElement: new LinearElementEditor(
                draggingElement,
                this.scene,
              ),
            }));
          } else {
            this.setState((prevState) => ({
              draggingElement: null,
            }));
          }
        }
        return;
      }

      if (
        activeTool.type !== "selection" &&
        draggingElement &&
        isInvisiblySmallElement(draggingElement)
      ) {
        // remove invisible element which was added in onPointerDown
        this.scene.replaceAllElements(
          this.scene
            .getElementsIncludingDeleted()
            .filter((el) => el.id !== draggingElement.id),
        );
        this.setState({
          draggingElement: null,
        });
        return;
      }

      if (draggingElement) {
        if (pointerDownState.drag.hasOccurred) {
          const sceneCoords = viewportCoordsToSceneCoords(
            childEvent,
            this.state,
          );

          // when editing the points of a linear element, we check if the
          // linear element still is in the frame afterwards
          // if not, the linear element will be removed from its frame (if any)
          if (
            this.state.selectedLinearElement &&
            this.state.selectedLinearElement.isDragging
          ) {
            const linearElement = this.scene.getElement(
              this.state.selectedLinearElement.elementId,
            );

            if (linearElement?.frameId) {
              const frame = getContainingFrame(linearElement);

              if (frame && linearElement) {
                if (!elementOverlapsWithFrame(linearElement, frame)) {
                  // remove the linear element from all groups
                  // before removing it from the frame as well
                  mutateElement(linearElement, {
                    groupIds: [],
                  });

                  this.scene.replaceAllElements(
                    removeElementsFromFrame(
                      this.scene.getElementsIncludingDeleted(),
                      [linearElement],
                      this.state,
                    ),
                  );
                }
              }
            }
          } else {
            // update the relationships between selected elements and frames
            const topLayerFrame =
              this.getTopLayerFrameAtSceneCoords(sceneCoords);

            const selectedElements = this.scene.getSelectedElements(this.state);
            let nextElements = this.scene.getElementsIncludingDeleted();

            const updateGroupIdsAfterEditingGroup = (
              elements: ExcalidrawElement[],
            ) => {
              if (elements.length > 0) {
                for (const element of elements) {
                  const index = element.groupIds.indexOf(
                    this.state.editingGroupId!,
                  );

                  mutateElement(
                    element,
                    {
                      groupIds: element.groupIds.slice(0, index),
                    },
                    false,
                  );
                }

                nextElements.forEach((element) => {
                  if (
                    element.groupIds.length &&
                    getElementsInGroup(
                      nextElements,
                      element.groupIds[element.groupIds.length - 1],
                    ).length < 2
                  ) {
                    mutateElement(
                      element,
                      {
                        groupIds: [],
                      },
                      false,
                    );
                  }
                });

                this.setState({
                  editingGroupId: null,
                });
              }
            };

            if (
              topLayerFrame &&
              !this.state.selectedElementIds[topLayerFrame.id]
            ) {
              const elementsToAdd = selectedElements.filter(
                (element) =>
                  element.frameId !== topLayerFrame.id &&
                  isElementInFrame(element, nextElements, this.state),
              );

              if (this.state.editingGroupId) {
                updateGroupIdsAfterEditingGroup(elementsToAdd);
              }

              nextElements = addElementsToFrame(
                nextElements,
                elementsToAdd,
                topLayerFrame,
              );
            } else if (!topLayerFrame) {
              if (this.state.editingGroupId) {
                const elementsToRemove = selectedElements.filter(
                  (element) =>
                    element.frameId &&
                    !isElementInFrame(element, nextElements, this.state),
                );

                updateGroupIdsAfterEditingGroup(elementsToRemove);
              }
            }

            nextElements = updateFrameMembershipOfSelectedElements(
              nextElements,
              this.state,
              this,
            );

            this.scene.replaceAllElements(nextElements);
          }
        }

        if (draggingElement.type === "frame") {
          const elementsInsideFrame = getElementsInNewFrame(
            this.scene.getElementsIncludingDeleted(),
            draggingElement,
          );

          this.scene.replaceAllElements(
            addElementsToFrame(
              this.scene.getElementsIncludingDeleted(),
              elementsInsideFrame,
              draggingElement,
            ),
          );
        }

        mutateElement(
          draggingElement,
          getNormalizedDimensions(draggingElement),
        );
      }

      if (resizingElement) {
        this.history.resumeRecording();
      }

      if (resizingElement && isInvisiblySmallElement(resizingElement)) {
        this.scene.replaceAllElements(
          this.scene
            .getElementsIncludingDeleted()
            .filter((el) => el.id !== resizingElement.id),
        );
      }

      // handle frame membership for resizing frames and/or selected elements
      if (pointerDownState.resize.isResizing) {
        let nextElements = updateFrameMembershipOfSelectedElements(
          this.scene.getElementsIncludingDeleted(),
          this.state,
          this,
        );

        const selectedFrames = this.scene
          .getSelectedElements(this.state)
          .filter(
            (element) => element.type === "frame",
          ) as ExcalidrawFrameElement[];

        for (const frame of selectedFrames) {
          nextElements = replaceAllElementsInFrame(
            nextElements,
            getElementsInResizingFrame(
              this.scene.getElementsIncludingDeleted(),
              frame,
              this.state,
            ),
            frame,
            this.state,
          );
        }

        this.scene.replaceAllElements(nextElements);
      }

      // Code below handles selection when element(s) weren't
      // drag or added to selection on pointer down phase.
      const hitElement = pointerDownState.hit.element;
      if (
        this.state.selectedLinearElement?.elementId !== hitElement?.id &&
        isLinearElement(hitElement)
      ) {
        const selectedELements = this.scene.getSelectedElements(this.state);
        // set selectedLinearElement when no other element selected except
        // the one we've hit
        if (selectedELements.length === 1) {
          this.setState({
            selectedLinearElement: new LinearElementEditor(
              hitElement,
              this.scene,
            ),
          });
        }
      }
      if (isEraserActive(this.state)) {
        const draggedDistance = distance2d(
          this.lastPointerDownEvent!.clientX,
          this.lastPointerDownEvent!.clientY,
          this.lastPointerUpEvent!.clientX,
          this.lastPointerUpEvent!.clientY,
        );

        if (draggedDistance === 0) {
          const scenePointer = viewportCoordsToSceneCoords(
            {
              clientX: this.lastPointerUpEvent!.clientX,
              clientY: this.lastPointerUpEvent!.clientY,
            },
            this.state,
          );
          const hitElements = this.getElementsAtPosition(
            scenePointer.x,
            scenePointer.y,
          );
          hitElements.forEach(
            (hitElement) =>
              (pointerDownState.elementIdsToErase[hitElement.id] = {
                erase: true,
                opacity: hitElement.opacity,
              }),
          );
        }
        this.eraseElements(pointerDownState);
        return;
      } else if (Object.keys(pointerDownState.elementIdsToErase).length) {
        this.restoreReadyToEraseElements(pointerDownState);
      }

      if (
        hitElement &&
        !pointerDownState.drag.hasOccurred &&
        !pointerDownState.hit.wasAddedToSelection &&
        // if we're editing a line, pointerup shouldn't switch selection if
        // box selected
        (!this.state.editingLinearElement ||
          !pointerDownState.boxSelection.hasOccurred)
      ) {
        // when inside line editor, shift selects points instead
        if (childEvent.shiftKey && !this.state.editingLinearElement) {
          if (this.state.selectedElementIds[hitElement.id]) {
            if (isSelectedViaGroup(this.state, hitElement)) {
              this.setState((_prevState) => {
                const nextSelectedElementIds = {
                  ..._prevState.selectedElementIds,
                };

                // We want to unselect all groups hitElement is part of
                // as well as all elements that are part of the groups
                // hitElement is part of
                for (const groupedElement of hitElement.groupIds.flatMap(
                  (groupId) =>
                    getElementsInGroup(
                      this.scene.getNonDeletedElements(),
                      groupId,
                    ),
                )) {
                  delete nextSelectedElementIds[groupedElement.id];
                }

                return {
                  selectedGroupIds: {
                    ..._prevState.selectedElementIds,
                    ...hitElement.groupIds
                      .map((gId) => ({ [gId]: false }))
                      .reduce((prev, acc) => ({ ...prev, ...acc }), {}),
                  },
                  selectedElementIds: makeNextSelectedElementIds(
                    nextSelectedElementIds,
                    _prevState,
                  ),
                };
              });
              // if not gragging a linear element point (outside editor)
            } else if (!this.state.selectedLinearElement?.isDragging) {
              // remove element from selection while
              // keeping prev elements selected

              this.setState((prevState) => {
                const newSelectedElementIds = {
                  ...prevState.selectedElementIds,
                };
                delete newSelectedElementIds[hitElement!.id];
                const newSelectedElements = getSelectedElements(
                  this.scene.getNonDeletedElements(),
                  { selectedElementIds: newSelectedElementIds },
                );

                return {
                  ...selectGroupsForSelectedElements(
                    {
                      editingGroupId: prevState.editingGroupId,
                      selectedElementIds: newSelectedElementIds,
                    },
                    this.scene.getNonDeletedElements(),
                    prevState,
                    this,
                  ),
                  // set selectedLinearElement only if thats the only element selected
                  selectedLinearElement:
                    newSelectedElements.length === 1 &&
                    isLinearElement(newSelectedElements[0])
                      ? new LinearElementEditor(
                          newSelectedElements[0],
                          this.scene,
                        )
                      : prevState.selectedLinearElement,
                };
              });
            }
          } else if (
            hitElement.frameId &&
            this.state.selectedElementIds[hitElement.frameId]
          ) {
            // when hitElement is part of a selected frame, deselect the frame
            // to avoid frame and containing elements selected simultaneously
            this.setState((prevState) => {
              const nextSelectedElementIds: {
                [id: string]: true;
              } = {
                ...prevState.selectedElementIds,
                [hitElement.id]: true,
              };
              // deselect the frame
              delete nextSelectedElementIds[hitElement.frameId!];

              // deselect groups containing the frame
              (this.scene.getElement(hitElement.frameId!)?.groupIds ?? [])
                .flatMap((gid) =>
                  getElementsInGroup(this.scene.getNonDeletedElements(), gid),
                )
                .forEach((element) => {
                  delete nextSelectedElementIds[element.id];
                });

              return {
                ...selectGroupsForSelectedElements(
                  {
                    editingGroupId: prevState.editingGroupId,
                    selectedElementIds: nextSelectedElementIds,
                  },
                  this.scene.getNonDeletedElements(),
                  prevState,
                  this,
                ),
                showHyperlinkPopup:
                  hitElement.link || isEmbeddableElement(hitElement)
                    ? "info"
                    : false,
              };
            });
          } else {
            // add element to selection while keeping prev elements selected
            this.setState((_prevState) => ({
              selectedElementIds: makeNextSelectedElementIds(
                {
                  ..._prevState.selectedElementIds,
                  [hitElement!.id]: true,
                },
                _prevState,
              ),
            }));
          }
        } else {
          this.setState((prevState) => ({
            ...selectGroupsForSelectedElements(
              {
                editingGroupId: prevState.editingGroupId,
                selectedElementIds: { [hitElement.id]: true },
              },
              this.scene.getNonDeletedElements(),
              prevState,
              this,
            ),
            selectedLinearElement:
              isLinearElement(hitElement) &&
              // Don't set `selectedLinearElement` if its same as the hitElement, this is mainly to prevent resetting the `hoverPointIndex` to -1.
              // Future we should update the API to take care of setting the correct `hoverPointIndex` when initialized
              prevState.selectedLinearElement?.elementId !== hitElement.id
                ? new LinearElementEditor(hitElement, this.scene)
                : prevState.selectedLinearElement,
          }));
        }
      }

      if (
        !pointerDownState.drag.hasOccurred &&
        !this.state.isResizing &&
        ((hitElement &&
          isHittingElementBoundingBoxWithoutHittingElement(
            hitElement,
            this.state,
            this.frameNameBoundsCache,
            pointerDownState.origin.x,
            pointerDownState.origin.y,
          )) ||
          (!hitElement &&
            pointerDownState.hit.hasHitCommonBoundingBoxOfSelectedElements))
      ) {
        if (this.state.editingLinearElement) {
          this.setState({ editingLinearElement: null });
        } else {
          // Deselect selected elements
          this.setState({
            selectedElementIds: makeNextSelectedElementIds({}, this.state),
            selectedGroupIds: {},
            editingGroupId: null,
            activeEmbeddable: null,
          });
        }
        return;
      }

      if (
        !activeTool.locked &&
        activeTool.type !== "freedraw" &&
        draggingElement &&
        draggingElement.type !== "selection"
      ) {
        this.setState((prevState) => ({
          selectedElementIds: makeNextSelectedElementIds(
            {
              ...prevState.selectedElementIds,
              [draggingElement.id]: true,
            },
            prevState,
          ),
          showHyperlinkPopup:
            isEmbeddableElement(draggingElement) && !draggingElement.link
              ? "editor"
              : prevState.showHyperlinkPopup,
        }));
      }

      if (
        activeTool.type !== "selection" ||
        isSomeElementSelected(this.scene.getNonDeletedElements(), this.state)
      ) {
        this.history.resumeRecording();
      }

      if (pointerDownState.drag.hasOccurred || isResizing || isRotating) {
        (isBindingEnabled(this.state)
          ? bindOrUnbindSelectedElements
          : unbindLinearElements)(this.scene.getSelectedElements(this.state));
      }

      if (activeTool.type === "laser") {
        this.laserPathManager.endPath();
        return;
      }

      if (!activeTool.locked && activeTool.type !== "freedraw") {
        resetCursor(this.interactiveCanvas);
        this.setState({
          draggingElement: null,
          suggestedBindings: [],
          activeTool: updateActiveTool(this.state, { type: "selection" }),
        });
      } else {
        this.setState({
          draggingElement: null,
          suggestedBindings: [],
        });
      }

      if (
        hitElement &&
        this.lastPointerUpEvent &&
        this.lastPointerDownEvent &&
        this.lastPointerUpEvent.timeStamp -
          this.lastPointerDownEvent.timeStamp <
          300 &&
        gesture.pointers.size <= 1 &&
        isEmbeddableElement(hitElement) &&
        this.isEmbeddableCenter(
          hitElement,
          this.lastPointerUpEvent,
          pointerDownState.origin.x,
          pointerDownState.origin.y,
        )
      ) {
        this.handleEmbeddableCenterClick(hitElement);
      }
    });
  }

  private restoreReadyToEraseElements = (
    pointerDownState: PointerDownState,
  ) => {
    const elements = this.scene.getElementsIncludingDeleted().map((ele) => {
      if (
        pointerDownState.elementIdsToErase[ele.id] &&
        pointerDownState.elementIdsToErase[ele.id].erase
      ) {
        return newElementWith(ele, {
          opacity: pointerDownState.elementIdsToErase[ele.id].opacity,
        });
      } else if (
        isBoundToContainer(ele) &&
        pointerDownState.elementIdsToErase[ele.containerId] &&
        pointerDownState.elementIdsToErase[ele.containerId].erase
      ) {
        return newElementWith(ele, {
          opacity: pointerDownState.elementIdsToErase[ele.containerId].opacity,
        });
      } else if (
        ele.frameId &&
        pointerDownState.elementIdsToErase[ele.frameId] &&
        pointerDownState.elementIdsToErase[ele.frameId].erase
      ) {
        return newElementWith(ele, {
          opacity: pointerDownState.elementIdsToErase[ele.frameId].opacity,
        });
      }
      return ele;
    });

    this.scene.replaceAllElements(elements);
  };

  private eraseElements = (pointerDownState: PointerDownState) => {
    const elements = this.scene.getElementsIncludingDeleted().map((ele) => {
      if (
        pointerDownState.elementIdsToErase[ele.id] &&
        pointerDownState.elementIdsToErase[ele.id].erase
      ) {
        return newElementWith(ele, { isDeleted: true });
      } else if (
        isBoundToContainer(ele) &&
        pointerDownState.elementIdsToErase[ele.containerId] &&
        pointerDownState.elementIdsToErase[ele.containerId].erase
      ) {
        return newElementWith(ele, { isDeleted: true });
      } else if (
        ele.frameId &&
        pointerDownState.elementIdsToErase[ele.frameId] &&
        pointerDownState.elementIdsToErase[ele.frameId].erase
      ) {
        return newElementWith(ele, { isDeleted: true });
      }
      return ele;
    });

    this.history.resumeRecording();
    this.scene.replaceAllElements(elements);
  };

  private initializeImage = async ({
    imageFile,
    imageElement: _imageElement,
    showCursorImagePreview = false,
  }: {
    imageFile: File;
    imageElement: ExcalidrawImageElement;
    showCursorImagePreview?: boolean;
  }) => {
    // at this point this should be guaranteed image file, but we do this check
    // to satisfy TS down the line
    if (!isSupportedImageFile(imageFile)) {
      throw new Error(t("errors.unsupportedFileType"));
    }
    const mimeType = imageFile.type;

    setCursor(this.interactiveCanvas, "wait");

    if (mimeType === MIME_TYPES.svg) {
      try {
        imageFile = SVGStringToFile(
          await normalizeSVG(await imageFile.text()),
          imageFile.name,
        );
      } catch (error: any) {
        console.warn(error);
        throw new Error(t("errors.svgImageInsertError"));
      }
    }

    // generate image id (by default the file digest) before any
    // resizing/compression takes place to keep it more portable
    const fileId = await ((this.props.generateIdForFile?.(
      imageFile,
    ) as Promise<FileId>) || generateIdFromFile(imageFile));

    if (!fileId) {
      console.warn(
        "Couldn't generate file id or the supplied `generateIdForFile` didn't resolve to one.",
      );
      throw new Error(t("errors.imageInsertError"));
    }

    const existingFileData = this.files[fileId];
    if (!existingFileData?.dataURL) {
      try {
        imageFile = await resizeImageFile(imageFile, {
          maxWidthOrHeight: DEFAULT_MAX_IMAGE_WIDTH_OR_HEIGHT,
        });
      } catch (error: any) {
        console.error("error trying to resing image file on insertion", error);
      }

      if (imageFile.size > MAX_ALLOWED_FILE_BYTES) {
        throw new Error(
          t("errors.fileTooBig", {
            maxSize: `${Math.trunc(MAX_ALLOWED_FILE_BYTES / 1024 / 1024)}MB`,
          }),
        );
      }
    }

    if (showCursorImagePreview) {
      const dataURL = this.files[fileId]?.dataURL;
      // optimization so that we don't unnecessarily resize the original
      // full-size file for cursor preview
      // (it's much faster to convert the resized dataURL to File)
      const resizedFile = dataURL && dataURLToFile(dataURL);

      this.setImagePreviewCursor(resizedFile || imageFile);
    }

    const dataURL =
      this.files[fileId]?.dataURL || (await getDataURL(imageFile));

    const imageElement = mutateElement(
      _imageElement,
      {
        fileId,
      },
      false,
    ) as NonDeleted<InitializedExcalidrawImageElement>;

    return new Promise<NonDeleted<InitializedExcalidrawImageElement>>(
      async (resolve, reject) => {
        try {
          this.files = {
            ...this.files,
            [fileId]: {
              mimeType,
              id: fileId,
              dataURL,
              created: Date.now(),
              lastRetrieved: Date.now(),
            },
          };
          const cachedImageData = this.imageCache.get(fileId);
          if (!cachedImageData) {
            this.addNewImagesToImageCache();
            await this.updateImageCache([imageElement]);
          }
          if (cachedImageData?.image instanceof Promise) {
            await cachedImageData.image;
          }
          if (
            this.state.pendingImageElementId !== imageElement.id &&
            this.state.draggingElement?.id !== imageElement.id
          ) {
            this.initializeImageDimensions(imageElement, true);
          }
          resolve(imageElement);
        } catch (error: any) {
          console.error(error);
          reject(new Error(t("errors.imageInsertError")));
        } finally {
          if (!showCursorImagePreview) {
            resetCursor(this.interactiveCanvas);
          }
        }
      },
    );
  };

  /**
   * inserts image into elements array and rerenders
   */
  private insertImageElement = async (
    imageElement: ExcalidrawImageElement,
    imageFile: File,
    showCursorImagePreview?: boolean,
  ) => {
    this.scene.addNewElement(imageElement);

    try {
      return await this.initializeImage({
        imageFile,
        imageElement,
        showCursorImagePreview,
      });
    } catch (error: any) {
      mutateElement(imageElement, {
        isDeleted: true,
      });
      this.actionManager.executeAction(actionFinalize);
      this.setState({
        errorMessage: error.message || t("errors.imageInsertError"),
      });
      return null;
    }
  };

  private setImagePreviewCursor = async (imageFile: File) => {
    // mustn't be larger than 128 px
    // https://developer.mozilla.org/en-US/docs/Web/CSS/CSS_Basic_User_Interface/Using_URL_values_for_the_cursor_property
    const cursorImageSizePx = 96;

    const imagePreview = await resizeImageFile(imageFile, {
      maxWidthOrHeight: cursorImageSizePx,
    });

    let previewDataURL = await getDataURL(imagePreview);

    // SVG cannot be resized via `resizeImageFile` so we resize by rendering to
    // a small canvas
    if (imageFile.type === MIME_TYPES.svg) {
      const img = await loadHTMLImageElement(previewDataURL);

      let height = Math.min(img.height, cursorImageSizePx);
      let width = height * (img.width / img.height);

      if (width > cursorImageSizePx) {
        width = cursorImageSizePx;
        height = width * (img.height / img.width);
      }

      const canvas = document.createElement("canvas");
      canvas.height = height;
      canvas.width = width;
      const context = canvas.getContext("2d")!;

      context.drawImage(img, 0, 0, width, height);

      previewDataURL = canvas.toDataURL(MIME_TYPES.svg) as DataURL;
    }

    if (this.state.pendingImageElementId) {
      setCursor(this.interactiveCanvas, `url(${previewDataURL}) 4 4, auto`);
    }
  };

  private onImageAction = async ({
    insertOnCanvasDirectly,
  }: {
    insertOnCanvasDirectly: boolean;
  }) => {
    try {
      const clientX = this.state.width / 2 + this.state.offsetLeft;
      const clientY = this.state.height / 2 + this.state.offsetTop;

      const { x, y } = viewportCoordsToSceneCoords(
        { clientX, clientY },
        this.state,
      );

      const imageFile = await fileOpen({
        description: "Image",
        extensions: Object.keys(
          IMAGE_MIME_TYPES,
        ) as (keyof typeof IMAGE_MIME_TYPES)[],
      });

      const imageElement = this.createImageElement({
        sceneX: x,
        sceneY: y,
      });

      if (insertOnCanvasDirectly) {
        this.insertImageElement(imageElement, imageFile);
        this.initializeImageDimensions(imageElement);
        this.setState(
          {
            selectedElementIds: makeNextSelectedElementIds(
              { [imageElement.id]: true },
              this.state,
            ),
          },
          () => {
            this.actionManager.executeAction(actionFinalize);
          },
        );
      } else {
        this.setState(
          {
            pendingImageElementId: imageElement.id,
          },
          () => {
            this.insertImageElement(
              imageElement,
              imageFile,
              /* showCursorImagePreview */ true,
            );
          },
        );
      }
    } catch (error: any) {
      if (error.name !== "AbortError") {
        console.error(error);
      } else {
        console.warn(error);
      }
      this.setState(
        {
          pendingImageElementId: null,
          editingElement: null,
          activeTool: updateActiveTool(this.state, { type: "selection" }),
        },
        () => {
          this.actionManager.executeAction(actionFinalize);
        },
      );
    }
  };

  private initializeImageDimensions = (
    imageElement: ExcalidrawImageElement,
    forceNaturalSize = false,
  ) => {
    const image =
      isInitializedImageElement(imageElement) &&
      this.imageCache.get(imageElement.fileId)?.image;

    if (!image || image instanceof Promise) {
      if (
        imageElement.width < DRAGGING_THRESHOLD / this.state.zoom.value &&
        imageElement.height < DRAGGING_THRESHOLD / this.state.zoom.value
      ) {
        const placeholderSize = 100 / this.state.zoom.value;
        mutateElement(imageElement, {
          x: imageElement.x - placeholderSize / 2,
          y: imageElement.y - placeholderSize / 2,
          width: placeholderSize,
          height: placeholderSize,
        });
      }

      return;
    }

    if (
      forceNaturalSize ||
      // if user-created bounding box is below threshold, assume the
      // intention was to click instead of drag, and use the image's
      // intrinsic size
      (imageElement.width < DRAGGING_THRESHOLD / this.state.zoom.value &&
        imageElement.height < DRAGGING_THRESHOLD / this.state.zoom.value)
    ) {
      const minHeight = Math.max(this.state.height - 120, 160);
      // max 65% of canvas height, clamped to <300px, vh - 120px>
      const maxHeight = Math.min(
        minHeight,
        Math.floor(this.state.height * 0.5) / this.state.zoom.value,
      );

      const height = Math.min(image.naturalHeight, maxHeight);
      const width = height * (image.naturalWidth / image.naturalHeight);

      // add current imageElement width/height to account for previous centering
      // of the placeholder image
      const x = imageElement.x + imageElement.width / 2 - width / 2;
      const y = imageElement.y + imageElement.height / 2 - height / 2;

      mutateElement(imageElement, { x, y, width, height });
    }
  };

  /** updates image cache, refreshing updated elements and/or setting status
      to error for images that fail during <img> element creation */
  private updateImageCache = async (
    elements: readonly InitializedExcalidrawImageElement[],
    files = this.files,
  ) => {
    const { updatedFiles, erroredFiles } = await _updateImageCache({
      imageCache: this.imageCache,
      fileIds: elements.map((element) => element.fileId),
      files,
    });
    if (updatedFiles.size || erroredFiles.size) {
      for (const element of elements) {
        if (updatedFiles.has(element.fileId)) {
          ShapeCache.delete(element);
        }
      }
    }
    if (erroredFiles.size) {
      this.scene.replaceAllElements(
        this.scene.getElementsIncludingDeleted().map((element) => {
          if (
            isInitializedImageElement(element) &&
            erroredFiles.has(element.fileId)
          ) {
            return newElementWith(element, {
              status: "error",
            });
          }
          return element;
        }),
      );
    }

    return { updatedFiles, erroredFiles };
  };

  /** adds new images to imageCache and re-renders if needed */
  private addNewImagesToImageCache = async (
    imageElements: InitializedExcalidrawImageElement[] = getInitializedImageElements(
      this.scene.getNonDeletedElements(),
    ),
    files: BinaryFiles = this.files,
  ) => {
    const uncachedImageElements = imageElements.filter(
      (element) => !element.isDeleted && !this.imageCache.has(element.fileId),
    );

    if (uncachedImageElements.length) {
      const { updatedFiles } = await this.updateImageCache(
        uncachedImageElements,
        files,
      );
      if (updatedFiles.size) {
        this.scene.informMutation();
      }
    }
  };

  /** generally you should use `addNewImagesToImageCache()` directly if you need
   *  to render new images. This is just a failsafe  */
  private scheduleImageRefresh = throttle(() => {
    this.addNewImagesToImageCache();
  }, IMAGE_RENDER_TIMEOUT);

  private updateBindingEnabledOnPointerMove = (
    event: React.PointerEvent<HTMLElement>,
  ) => {
    const shouldEnableBinding = shouldEnableBindingForPointerEvent(event);
    if (this.state.isBindingEnabled !== shouldEnableBinding) {
      this.setState({ isBindingEnabled: shouldEnableBinding });
    }
  };

  private maybeSuggestBindingAtCursor = (pointerCoords: {
    x: number;
    y: number;
  }): void => {
    const hoveredBindableElement = getHoveredElementForBinding(
      pointerCoords,
      this.scene,
    );
    this.setState({
      suggestedBindings:
        hoveredBindableElement != null ? [hoveredBindableElement] : [],
    });
  };

  private maybeSuggestBindingsForLinearElementAtCoords = (
    linearElement: NonDeleted<ExcalidrawLinearElement>,
    /** scene coords */
    pointerCoords: {
      x: number;
      y: number;
    }[],
    // During line creation the start binding hasn't been written yet
    // into `linearElement`
    oppositeBindingBoundElement?: ExcalidrawBindableElement | null,
  ): void => {
    if (!pointerCoords.length) {
      return;
    }

    const suggestedBindings = pointerCoords.reduce(
      (acc: NonDeleted<ExcalidrawBindableElement>[], coords) => {
        const hoveredBindableElement = getHoveredElementForBinding(
          coords,
          this.scene,
        );
        if (
          hoveredBindableElement != null &&
          !isLinearElementSimpleAndAlreadyBound(
            linearElement,
            oppositeBindingBoundElement?.id,
            hoveredBindableElement,
          )
        ) {
          acc.push(hoveredBindableElement);
        }
        return acc;
      },
      [],
    );

    this.setState({ suggestedBindings });
  };

  private maybeSuggestBindingForAll(
    selectedElements: NonDeleted<ExcalidrawElement>[],
  ): void {
    if (selectedElements.length > 50) {
      return;
    }
    const suggestedBindings = getEligibleElementsForBinding(selectedElements);
    this.setState({ suggestedBindings });
  }

  private clearSelection(hitElement: ExcalidrawElement | null): void {
    this.setState((prevState) => ({
      selectedElementIds: makeNextSelectedElementIds({}, prevState),
      activeEmbeddable: null,
      selectedGroupIds: {},
      // Continue editing the same group if the user selected a different
      // element from it
      editingGroupId:
        prevState.editingGroupId &&
        hitElement != null &&
        isElementInGroup(hitElement, prevState.editingGroupId)
          ? prevState.editingGroupId
          : null,
    }));
    this.setState({
      selectedElementIds: makeNextSelectedElementIds({}, this.state),
      activeEmbeddable: null,
      previousSelectedElementIds: this.state.selectedElementIds,
    });
  }

  private handleInteractiveCanvasRef = (canvas: HTMLCanvasElement | null) => {
    // canvas is null when unmounting
    if (canvas !== null) {
      this.interactiveCanvas = canvas;

      // -----------------------------------------------------------------------
      // NOTE wheel, touchstart, touchend events must be registered outside
      // of react because react binds them them passively (so we can't prevent
      // default on them)
      this.interactiveCanvas.addEventListener(EVENT.WHEEL, this.handleWheel);
      this.interactiveCanvas.addEventListener(
        EVENT.TOUCH_START,
        this.onTouchStart,
      );
      this.interactiveCanvas.addEventListener(EVENT.TOUCH_END, this.onTouchEnd);
      // -----------------------------------------------------------------------
    } else {
      this.interactiveCanvas?.removeEventListener(
        EVENT.WHEEL,
        this.handleWheel,
      );
      this.interactiveCanvas?.removeEventListener(
        EVENT.TOUCH_START,
        this.onTouchStart,
      );
      this.interactiveCanvas?.removeEventListener(
        EVENT.TOUCH_END,
        this.onTouchEnd,
      );
    }
  };

  private handleAppOnDrop = async (event: React.DragEvent<HTMLDivElement>) => {
    // must be retrieved first, in the same frame
    const { file, fileHandle } = await getFileFromEvent(event);
    const { x: sceneX, y: sceneY } = viewportCoordsToSceneCoords(
      event,
      this.state,
    );

    try {
      // if image tool not supported, don't show an error here and let it fall
      // through so we still support importing scene data from images. If no
      // scene data encoded, we'll show an error then
      if (isSupportedImageFile(file) && this.isToolSupported("image")) {
        // first attempt to decode scene from the image if it's embedded
        // ---------------------------------------------------------------------

        if (file?.type === MIME_TYPES.png || file?.type === MIME_TYPES.svg) {
          try {
            const scene = await loadFromBlob(
              file,
              this.state,
              this.scene.getElementsIncludingDeleted(),
              fileHandle,
            );
            this.syncActionResult({
              ...scene,
              appState: {
                ...(scene.appState || this.state),
                isLoading: false,
              },
              replaceFiles: true,
              commitToHistory: true,
            });
            return;
          } catch (error: any) {
            if (error.name !== "EncodingError") {
              throw error;
            }
          }
        }

        // if no scene is embedded or we fail for whatever reason, fall back
        // to importing as regular image
        // ---------------------------------------------------------------------

        const imageElement = this.createImageElement({ sceneX, sceneY });
        this.insertImageElement(imageElement, file);
        this.initializeImageDimensions(imageElement);
        this.setState({
          selectedElementIds: makeNextSelectedElementIds(
            { [imageElement.id]: true },
            this.state,
          ),
        });

        return;
      }
    } catch (error: any) {
      return this.setState({
        isLoading: false,
        errorMessage: error.message,
      });
    }

    const libraryJSON = event.dataTransfer.getData(MIME_TYPES.excalidrawlib);
    if (libraryJSON && typeof libraryJSON === "string") {
      try {
        const libraryItems = parseLibraryJSON(libraryJSON);
        this.addElementsFromPasteOrLibrary({
          elements: distributeLibraryItemsOnSquareGrid(libraryItems),
          position: event,
          files: null,
        });
      } catch (error: any) {
        this.setState({ errorMessage: error.message });
      }
      return;
    }

    if (file) {
      // atetmpt to parse an excalidraw/excalidrawlib file
      await this.loadFileToCanvas(file, fileHandle);
    }

    if (event.dataTransfer?.types?.includes("text/plain")) {
      const text = event.dataTransfer?.getData("text");
      if (
        text &&
        embeddableURLValidator(text, this.props.validateEmbeddable) &&
        (/^(http|https):\/\/[^\s/$.?#].[^\s]*$/.test(text) ||
          getEmbedLink(text)?.type === "video")
      ) {
        const embeddable = this.insertEmbeddableElement({
          sceneX,
          sceneY,
          link: normalizeLink(text),
        });
        if (embeddable) {
          this.setState({ selectedElementIds: { [embeddable.id]: true } });
        }
      }
    }
  };

  loadFileToCanvas = async (
    file: File,
    fileHandle: FileSystemHandle | null,
  ) => {
    file = await normalizeFile(file);
    try {
      const ret = await loadSceneOrLibraryFromBlob(
        file,
        this.state,
        this.scene.getElementsIncludingDeleted(),
        fileHandle,
      );
      if (ret.type === MIME_TYPES.excalidraw) {
        this.setState({ isLoading: true });
        this.syncActionResult({
          ...ret.data,
          appState: {
            ...(ret.data.appState || this.state),
            isLoading: false,
          },
          replaceFiles: true,
          commitToHistory: true,
        });
      } else if (ret.type === MIME_TYPES.excalidrawlib) {
        await this.library
          .updateLibrary({
            libraryItems: file,
            merge: true,
            openLibraryMenu: true,
          })
          .catch((error) => {
            console.error(error);
            this.setState({ errorMessage: t("errors.importLibraryError") });
          });
      }
    } catch (error: any) {
      if (
        error instanceof ImageSceneDataError &&
        error.code === "IMAGE_NOT_CONTAINS_SCENE_DATA" &&
        !this.isToolSupported("image")
      ) {
        this.setState({
          isLoading: false,
          errorMessage: t("errors.imageToolNotSupported"),
        });
        return;
      }
      this.setState({ isLoading: false, errorMessage: error.message });
    }
  };

  private handleCanvasContextMenu = (
    event: React.MouseEvent<HTMLElement | HTMLCanvasElement>,
  ) => {
    event.preventDefault();

    if (
      (("pointerType" in event.nativeEvent &&
        event.nativeEvent.pointerType === "touch") ||
        ("pointerType" in event.nativeEvent &&
          event.nativeEvent.pointerType === "pen" &&
          // always allow if user uses a pen secondary button
          event.button !== POINTER_BUTTON.SECONDARY)) &&
      this.state.activeTool.type !== "selection"
    ) {
      return;
    }

    const { x, y } = viewportCoordsToSceneCoords(event, this.state);
    const element = this.getElementAtPosition(x, y, {
      preferSelected: true,
      includeLockedElements: true,
    });

    const selectedElements = this.scene.getSelectedElements(this.state);
    const isHittignCommonBoundBox =
      this.isHittingCommonBoundingBoxOfSelectedElements(
        { x, y },
        selectedElements,
      );

    const type = element || isHittignCommonBoundBox ? "element" : "canvas";

    const container = this.excalidrawContainerRef.current!;
    const { top: offsetTop, left: offsetLeft } =
      container.getBoundingClientRect();
    const left = event.clientX - offsetLeft;
    const top = event.clientY - offsetTop;

    trackEvent("contextMenu", "openContextMenu", type);

    this.setState(
      {
        ...(element && !this.state.selectedElementIds[element.id]
          ? {
              ...this.state,
              ...selectGroupsForSelectedElements(
                {
                  editingGroupId: this.state.editingGroupId,
                  selectedElementIds: { [element.id]: true },
                },
                this.scene.getNonDeletedElements(),
                this.state,
                this,
              ),
              selectedLinearElement: isLinearElement(element)
                ? new LinearElementEditor(element, this.scene)
                : null,
            }
          : this.state),
        showHyperlinkPopup: false,
      },
      () => {
        this.setState({
          contextMenu: { top, left, items: this.getContextMenuItems(type) },
        });
      },
    );
  };

  private maybeDragNewGenericElement = (
    pointerDownState: PointerDownState,
    event: MouseEvent | KeyboardEvent,
  ): void => {
    const draggingElement = this.state.draggingElement;
    const pointerCoords = pointerDownState.lastCoords;
    if (!draggingElement) {
      return;
    }
    if (
      draggingElement.type === "selection" &&
      this.state.activeTool.type !== "eraser"
    ) {
      dragNewElement(
        draggingElement,
        this.state.activeTool.type,
        pointerDownState.origin.x,
        pointerDownState.origin.y,
        pointerCoords.x,
        pointerCoords.y,
        distance(pointerDownState.origin.x, pointerCoords.x),
        distance(pointerDownState.origin.y, pointerCoords.y),
        shouldMaintainAspectRatio(event),
        shouldResizeFromCenter(event),
      );
    } else {
      let [gridX, gridY] = getGridPoint(
        pointerCoords.x,
        pointerCoords.y,
        event[KEYS.CTRL_OR_CMD] ? null : this.state.gridSize,
      );

      const image =
        isInitializedImageElement(draggingElement) &&
        this.imageCache.get(draggingElement.fileId)?.image;
      const aspectRatio =
        image && !(image instanceof Promise)
          ? image.width / image.height
          : null;

      this.maybeCacheReferenceSnapPoints(event, [draggingElement]);

      const { snapOffset, snapLines } = snapNewElement(
        draggingElement,
        this.state,
        event,
        {
          x:
            pointerDownState.originInGrid.x +
            (this.state.originSnapOffset?.x ?? 0),
          y:
            pointerDownState.originInGrid.y +
            (this.state.originSnapOffset?.y ?? 0),
        },
        {
          x: gridX - pointerDownState.originInGrid.x,
          y: gridY - pointerDownState.originInGrid.y,
        },
      );

      gridX += snapOffset.x;
      gridY += snapOffset.y;

      this.setState({
        snapLines,
      });

      dragNewElement(
        draggingElement,
        this.state.activeTool.type,
        pointerDownState.originInGrid.x,
        pointerDownState.originInGrid.y,
        gridX,
        gridY,
        distance(pointerDownState.originInGrid.x, gridX),
        distance(pointerDownState.originInGrid.y, gridY),
        isImageElement(draggingElement)
          ? !shouldMaintainAspectRatio(event)
          : shouldMaintainAspectRatio(event),
        shouldResizeFromCenter(event),
        aspectRatio,
        this.state.originSnapOffset,
      );

      this.maybeSuggestBindingForAll([draggingElement]);

      // highlight elements that are to be added to frames on frames creation
      if (this.state.activeTool.type === "frame") {
        this.setState({
          elementsToHighlight: getElementsInResizingFrame(
            this.scene.getNonDeletedElements(),
            draggingElement as ExcalidrawFrameElement,
            this.state,
          ),
        });
      }
    }
  };

  private maybeHandleResize = (
    pointerDownState: PointerDownState,
    event: MouseEvent | KeyboardEvent,
  ): boolean => {
    const selectedElements = this.scene.getSelectedElements(this.state);
    const selectedFrames = selectedElements.filter(
      (element) => element.type === "frame",
    ) as ExcalidrawFrameElement[];

    const transformHandleType = pointerDownState.resize.handleType;

    if (selectedFrames.length > 0 && transformHandleType === "rotation") {
      return false;
    }

    this.setState({
      // TODO: rename this state field to "isScaling" to distinguish
      // it from the generic "isResizing" which includes scaling and
      // rotating
      isResizing: transformHandleType && transformHandleType !== "rotation",
      isRotating: transformHandleType === "rotation",
      activeEmbeddable: null,
    });
    const pointerCoords = pointerDownState.lastCoords;
    let [resizeX, resizeY] = getGridPoint(
      pointerCoords.x - pointerDownState.resize.offset.x,
      pointerCoords.y - pointerDownState.resize.offset.y,
      event[KEYS.CTRL_OR_CMD] ? null : this.state.gridSize,
    );

    const frameElementsOffsetsMap = new Map<
      string,
      {
        x: number;
        y: number;
      }
    >();

    selectedFrames.forEach((frame) => {
      const elementsInFrame = getFrameElements(
        this.scene.getNonDeletedElements(),
        frame.id,
      );

      elementsInFrame.forEach((element) => {
        frameElementsOffsetsMap.set(frame.id + element.id, {
          x: element.x - frame.x,
          y: element.y - frame.y,
        });
      });
    });

    // check needed for avoiding flickering when a key gets pressed
    // during dragging
    if (!this.state.selectedElementsAreBeingDragged) {
      const [gridX, gridY] = getGridPoint(
        pointerCoords.x,
        pointerCoords.y,
        event[KEYS.CTRL_OR_CMD] ? null : this.state.gridSize,
      );

      const dragOffset = {
        x: gridX - pointerDownState.originInGrid.x,
        y: gridY - pointerDownState.originInGrid.y,
      };

      const originalElements = [...pointerDownState.originalElements.values()];

      this.maybeCacheReferenceSnapPoints(event, selectedElements);

      const { snapOffset, snapLines } = snapResizingElements(
        selectedElements,
        getSelectedElements(originalElements, this.state),
        this.state,
        event,
        dragOffset,
        transformHandleType,
      );

      resizeX += snapOffset.x;
      resizeY += snapOffset.y;

      this.setState({
        snapLines,
      });
    }

    if (
      transformElements(
        pointerDownState,
        transformHandleType,
        selectedElements,
        pointerDownState.resize.arrowDirection,
        shouldRotateWithDiscreteAngle(event),
        shouldResizeFromCenter(event),
        selectedElements.length === 1 && isImageElement(selectedElements[0])
          ? !shouldMaintainAspectRatio(event)
          : shouldMaintainAspectRatio(event),
        resizeX,
        resizeY,
        pointerDownState.resize.center.x,
        pointerDownState.resize.center.y,
        this.state,
      )
    ) {
      this.maybeSuggestBindingForAll(selectedElements);

      const elementsToHighlight = new Set<ExcalidrawElement>();
      selectedFrames.forEach((frame) => {
        const elementsInFrame = getFrameElements(
          this.scene.getNonDeletedElements(),
          frame.id,
        );

        // keep elements' positions relative to their frames on frames resizing
        if (transformHandleType) {
          if (transformHandleType.includes("w")) {
            elementsInFrame.forEach((element) => {
              mutateElement(element, {
                x:
                  frame.x +
                  (frameElementsOffsetsMap.get(frame.id + element.id)?.x || 0),
                y:
                  frame.y +
                  (frameElementsOffsetsMap.get(frame.id + element.id)?.y || 0),
              });
            });
          }
          if (transformHandleType.includes("n")) {
            elementsInFrame.forEach((element) => {
              mutateElement(element, {
                x:
                  frame.x +
                  (frameElementsOffsetsMap.get(frame.id + element.id)?.x || 0),
                y:
                  frame.y +
                  (frameElementsOffsetsMap.get(frame.id + element.id)?.y || 0),
              });
            });
          }
        }

        getElementsInResizingFrame(
          this.scene.getNonDeletedElements(),
          frame,
          this.state,
        ).forEach((element) => elementsToHighlight.add(element));
      });

      this.setState({
        elementsToHighlight: [...elementsToHighlight],
      });

      return true;
    }
    return false;
  };

  private getContextMenuItems = (
    type: "canvas" | "element",
  ): ContextMenuItems => {
    const options: ContextMenuItems = [];

    options.push(actionCopyAsPng, actionCopyAsSvg);

    // canvas contextMenu
    // -------------------------------------------------------------------------

    if (type === "canvas") {
      if (this.state.viewModeEnabled) {
        return [
          ...options,
          actionToggleGridMode,
          actionToggleZenMode,
          actionToggleViewMode,
          actionToggleStats,
        ];
      }

      return [
        actionPaste,
        CONTEXT_MENU_SEPARATOR,
        actionCopyAsPng,
        actionCopyAsSvg,
        copyText,
        CONTEXT_MENU_SEPARATOR,
        actionSelectAll,
        actionUnlockAllElements,
        CONTEXT_MENU_SEPARATOR,
        actionToggleGridMode,
        actionToggleObjectsSnapMode,
        actionToggleZenMode,
        actionToggleViewMode,
        actionToggleStats,
      ];
    }

    // element contextMenu
    // -------------------------------------------------------------------------

    options.push(copyText);

    if (this.state.viewModeEnabled) {
      return [actionCopy, ...options];
    }

    return [
      actionCut,
      actionCopy,
      actionPaste,
      actionSelectAllElementsInFrame,
      actionRemoveAllElementsFromFrame,
      CONTEXT_MENU_SEPARATOR,
      ...options,
      CONTEXT_MENU_SEPARATOR,
      actionCopyStyles,
      actionPasteStyles,
      CONTEXT_MENU_SEPARATOR,
      actionGroup,
      actionUnbindText,
      actionBindText,
      actionWrapTextInContainer,
      actionUngroup,
      CONTEXT_MENU_SEPARATOR,
      actionAddToLibrary,
      CONTEXT_MENU_SEPARATOR,
      actionSendBackward,
      actionBringForward,
      actionSendToBack,
      actionBringToFront,
      CONTEXT_MENU_SEPARATOR,
      actionFlipHorizontal,
      actionFlipVertical,
      CONTEXT_MENU_SEPARATOR,
      actionToggleLinearEditor,
      actionLink,
      actionDuplicateSelection,
      actionToggleElementLock,
      CONTEXT_MENU_SEPARATOR,
      actionDeleteSelected,
    ];
  };

  private handleWheel = withBatchedUpdates(
    (
      event: WheelEvent | React.WheelEvent<HTMLDivElement | HTMLCanvasElement>,
    ) => {
      event.preventDefault();
      if (isPanning) {
        return;
      }

      const { deltaX, deltaY } = event;
      // note that event.ctrlKey is necessary to handle pinch zooming
      if (event.metaKey || event.ctrlKey) {
        const sign = Math.sign(deltaY);
        const MAX_STEP = ZOOM_STEP * 100;
        const absDelta = Math.abs(deltaY);
        let delta = deltaY;
        if (absDelta > MAX_STEP) {
          delta = MAX_STEP * sign;
        }

        let newZoom = this.state.zoom.value - delta / 100;
        // increase zoom steps the more zoomed-in we are (applies to >100% only)
        newZoom +=
          Math.log10(Math.max(1, this.state.zoom.value)) *
          -sign *
          // reduced amplification for small deltas (small movements on a trackpad)
          Math.min(1, absDelta / 20);

        this.translateCanvas((state) => ({
          ...getStateForZoom(
            {
              viewportX: this.lastViewportPosition.x,
              viewportY: this.lastViewportPosition.y,
              nextZoom: getNormalizedZoom(newZoom),
            },
            state,
          ),
          shouldCacheIgnoreZoom: true,
        }));
        this.resetShouldCacheIgnoreZoomDebounced();
        return;
      }

      // scroll horizontally when shift pressed
      if (event.shiftKey) {
        this.translateCanvas(({ zoom, scrollX }) => ({
          // on Mac, shift+wheel tends to result in deltaX
          scrollX: scrollX - (deltaY || deltaX) / zoom.value,
        }));
        return;
      }

      this.translateCanvas(({ zoom, scrollX, scrollY }) => ({
        scrollX: scrollX - deltaX / zoom.value,
        scrollY: scrollY - deltaY / zoom.value,
      }));
    },
  );

  private getTextWysiwygSnappedToCenterPosition(
    x: number,
    y: number,
    appState: AppState,
    container?: ExcalidrawTextContainer | null,
  ) {
    if (container) {
      let elementCenterX = container.x + container.width / 2;
      let elementCenterY = container.y + container.height / 2;

      const elementCenter = getContainerCenter(container, appState);
      if (elementCenter) {
        elementCenterX = elementCenter.x;
        elementCenterY = elementCenter.y;
      }
      const distanceToCenter = Math.hypot(
        x - elementCenterX,
        y - elementCenterY,
      );
      const isSnappedToCenter =
        distanceToCenter < TEXT_TO_CENTER_SNAP_THRESHOLD;
      if (isSnappedToCenter) {
        const { x: viewportX, y: viewportY } = sceneCoordsToViewportCoords(
          { sceneX: elementCenterX, sceneY: elementCenterY },
          appState,
        );
        return { viewportX, viewportY, elementCenterX, elementCenterY };
      }
    }
  }

  private savePointer = (x: number, y: number, button: "up" | "down") => {
    if (!x || !y) {
      return;
    }
    const { x: sceneX, y: sceneY } = viewportCoordsToSceneCoords(
      { clientX: x, clientY: y },
      this.state,
    );

    if (isNaN(sceneX) || isNaN(sceneY)) {
      // sometimes the pointer goes off screen
    }

    const pointer: CollaboratorPointer = {
      x: sceneX,
      y: sceneY,
      tool: this.state.activeTool.type === "laser" ? "laser" : "pointer",
    };

    this.props.onPointerUpdate?.({
      pointer,
      button,
      pointersMap: gesture.pointers,
    });
  };

  private resetShouldCacheIgnoreZoomDebounced = debounce(() => {
    if (!this.unmounted) {
      this.setState({ shouldCacheIgnoreZoom: false });
    }
  }, 300);

  private updateDOMRect = (cb?: () => void) => {
    if (this.excalidrawContainerRef?.current) {
      const excalidrawContainer = this.excalidrawContainerRef.current;
      const {
        width,
        height,
        left: offsetLeft,
        top: offsetTop,
      } = excalidrawContainer.getBoundingClientRect();
      const {
        width: currentWidth,
        height: currentHeight,
        offsetTop: currentOffsetTop,
        offsetLeft: currentOffsetLeft,
      } = this.state;

      if (
        width === currentWidth &&
        height === currentHeight &&
        offsetLeft === currentOffsetLeft &&
        offsetTop === currentOffsetTop
      ) {
        if (cb) {
          cb();
        }
        return;
      }

      this.setState(
        {
          width,
          height,
          offsetLeft,
          offsetTop,
        },
        () => {
          cb && cb();
        },
      );
    }
  };

  public refresh = () => {
    this.setState({ ...this.getCanvasOffsets() });
  };

  private getCanvasOffsets(): Pick<AppState, "offsetTop" | "offsetLeft"> {
    if (this.excalidrawContainerRef?.current) {
      const excalidrawContainer = this.excalidrawContainerRef.current;
      const { left, top } = excalidrawContainer.getBoundingClientRect();
      return {
        offsetLeft: left,
        offsetTop: top,
      };
    }
    return {
      offsetLeft: 0,
      offsetTop: 0,
    };
  }

  private async updateLanguage() {
    const currentLang =
      languages.find((lang) => lang.code === this.props.langCode) ||
      defaultLang;
    await setLanguage(currentLang);
    this.setAppState({});
  }
}

// -----------------------------------------------------------------------------
// TEST HOOKS
// -----------------------------------------------------------------------------

declare global {
  interface Window {
    h: {
      elements: readonly ExcalidrawElement[];
      state: AppState;
      setState: React.Component<any, AppState>["setState"];
      app: InstanceType<typeof App>;
      history: History;
    };
  }
}

if (import.meta.env.MODE === ENV.TEST || import.meta.env.DEV) {
  window.h = window.h || ({} as Window["h"]);

  Object.defineProperties(window.h, {
    elements: {
      configurable: true,
      get() {
        return this.app?.scene.getElementsIncludingDeleted();
      },
      set(elements: ExcalidrawElement[]) {
        return this.app?.scene.replaceAllElements(elements);
      },
    },
  });
}

export default App;<|MERGE_RESOLUTION|>--- conflicted
+++ resolved
@@ -211,7 +211,7 @@
 import Scene from "../scene/Scene";
 import { RenderInteractiveSceneCallback, ScrollBars } from "../scene/types";
 import { getStateForZoom } from "../scene/zoom";
-import { findShapeByKey } from "../shapes";
+import { SHAPES, findShapeByKey } from "../shapes";
 import {
   AppClassProperties,
   AppProps,
@@ -226,16 +226,13 @@
   PointerDownState,
   SceneData,
   Device,
-<<<<<<< HEAD
   CanvasActions,
-=======
   FrameNameBoundsCache,
   SidebarName,
   SidebarTabName,
   KeyboardModifiersObject,
   CollaboratorPointer,
   ToolType,
->>>>>>> afea0df1
 } from "../types";
 import {
   debounce,
@@ -347,10 +344,7 @@
 import { actionToggleHandTool, zoomToFit } from "../actions/actionCanvas";
 import { jotaiStore } from "../jotai";
 import { activeConfirmDialogAtom } from "./ActiveConfirmDialog";
-<<<<<<< HEAD
-import { actionCreateContainerFromText } from "../actions/actionBoundText";
 import { ImageSceneDataError } from "../errors";
-=======
 import {
   getSnapLinesAtPointer,
   snapDraggedElements,
@@ -363,7 +357,6 @@
   SnapCache,
 } from "../snapping";
 import { actionWrapTextInContainer } from "../actions/actionBoundText";
->>>>>>> afea0df1
 import BraveMeasureTextError from "./BraveMeasureTextError";
 import { activeEyeDropperAtom } from "./EyeDropper";
 import {
@@ -2260,18 +2253,11 @@
 
       // prefer spreadsheet data over image file (MS Office/Libre Office)
       if (isSupportedImageFile(file) && !data.spreadsheet) {
-<<<<<<< HEAD
         if (!this.isToolSupported("image")) {
           this.setState({ errorMessage: t("errors.imageToolNotSupported") });
           return;
         }
-        const { x: sceneX, y: sceneY } = viewportCoordsToSceneCoords(
-          { clientX: cursorX, clientY: cursorY },
-          this.state,
-        );
-
-=======
->>>>>>> afea0df1
+
         const imageElement = this.createImageElement({ sceneX, sceneY });
         this.insertImageElement(imageElement, file);
         this.initializeImageDimensions(imageElement);
@@ -3269,7 +3255,6 @@
     }
   });
 
-<<<<<<< HEAD
   // we pruposefuly widen tyhe `tool` type so this helper can be called with
   // any tool without having to type check it
   private isToolSupported = <
@@ -3284,11 +3269,6 @@
     );
   };
 
-  private setActiveTool = (
-    tool:
-      | { type: typeof SHAPES[number]["value"] | "eraser" | "hand" }
-      | { type: "custom"; customType: string },
-=======
   setActiveTool = (
     tool: (
       | (
@@ -3300,8 +3280,14 @@
         )
       | { type: "custom"; customType: string }
     ) & { locked?: boolean },
->>>>>>> afea0df1
   ) => {
+    if (!this.isToolSupported(tool.type)) {
+      console.warn(
+        `"${tool.type}" tool is disabled via "UIOptions.canvasActions.tools.${tool.type}"`,
+      );
+      return;
+    }
+
     if (!this.isToolSupported(tool.type)) {
       console.warn(
         `"${tool.type}" tool is disabled via "UIOptions.canvasActions.tools.${tool.type}"`,
