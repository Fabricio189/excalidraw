--- conflicted
+++ resolved
@@ -1,15 +1,12 @@
 import React from "react";
-<<<<<<< HEAD
-import { AppProps, AppState, Device, ExcalidrawProps } from "../types";
-=======
 import {
   AppClassProperties,
+  AppProps,
   AppState,
   Device,
   ExcalidrawProps,
   UIAppState,
 } from "../types";
->>>>>>> afea0df1
 import { ActionManager } from "../actions/manager";
 import { t } from "../i18n";
 import Stack from "./Stack";
@@ -49,11 +46,8 @@
   renderSidebars: () => JSX.Element | null;
   device: Device;
   renderWelcomeScreen: boolean;
-<<<<<<< HEAD
   UIOptions: AppProps["UIOptions"];
-=======
   app: AppClassProperties;
->>>>>>> afea0df1
 };
 
 export const MobileMenu = ({
@@ -70,11 +64,8 @@
   renderSidebars,
   device,
   renderWelcomeScreen,
-<<<<<<< HEAD
   UIOptions,
-=======
   app,
->>>>>>> afea0df1
 }: MobileMenuProps) => {
   const {
     WelcomeScreenCenterTunnel,
@@ -95,17 +86,8 @@
                     <ShapesSwitcher
                       appState={appState}
                       activeTool={appState.activeTool}
-<<<<<<< HEAD
-                      setAppState={setAppState}
-                      onImageAction={({ pointerType }) => {
-                        onImageAction({
-                          insertOnCanvasDirectly: pointerType !== "mouse",
-                        });
-                      }}
                       UIOptions={UIOptions}
-=======
                       app={app}
->>>>>>> afea0df1
                     />
                   </Stack.Row>
                 </Island>
