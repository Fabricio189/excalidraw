--- conflicted
+++ resolved
@@ -30,11 +30,7 @@
   ExcalidrawTextElement,
 } from "../element/types";
 import { AppState } from "../types";
-<<<<<<< HEAD
-=======
 import { Mutable } from "../utility-types";
-import { getFontString } from "../utils";
->>>>>>> bb985eba
 import { register } from "./register";
 
 export const actionUnbindText = register({
