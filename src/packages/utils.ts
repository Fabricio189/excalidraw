--- conflicted
+++ resolved
@@ -1,16 +1,12 @@
 import {
-  exportToCanvas,
+  exportToCanvas as _exportToCanvas,
   ExportToCanvasConfig,
   ExportToCanvasData,
   exportToSvg as _exportToSvg,
 } from "../scene/export";
 import { getDefaultAppState } from "../appState";
-<<<<<<< HEAD
 import { getNonDeletedElements } from "../element";
-=======
-import { AppState, BinaryFiles } from "../types";
-import { ExcalidrawElement, NonDeleted } from "../element/types";
->>>>>>> ff3c2e5a
+import { ExcalidrawElement } from "../element/types";
 import { restore } from "../data/restore";
 import { DEFAULT_BACKGROUND_COLOR, MIME_TYPES } from "../constants";
 import { encodePngMetadata } from "../data/image";
@@ -46,51 +42,10 @@
   quality?: number;
 };
 
-<<<<<<< HEAD
 type ExportToSvgConfig = Pick<
   ExportToCanvasConfig,
   "canvasBackgroundColor" | "padding" | "theme"
 >;
-=======
-export const exportToCanvas = ({
-  elements,
-  appState,
-  files,
-  maxWidthOrHeight,
-  getDimensions,
-  exportPadding,
-}: ExportOpts & {
-  exportPadding?: number;
-}) => {
-  const { elements: restoredElements, appState: restoredAppState } = restore(
-    { elements, appState },
-    null,
-    null,
-  );
-  const { exportBackground, viewBackgroundColor } = restoredAppState;
-  return _exportToCanvas(
-    passElementsSafely(restoredElements),
-    { ...restoredAppState, offsetTop: 0, offsetLeft: 0, width: 0, height: 0 },
-    files || {},
-    { exportBackground, exportPadding, viewBackgroundColor },
-    (width: number, height: number) => {
-      const canvas = document.createElement("canvas");
-
-      if (maxWidthOrHeight) {
-        if (typeof getDimensions === "function") {
-          console.warn(
-            "`getDimensions()` is ignored when `maxWidthOrHeight` is supplied.",
-          );
-        }
-
-        const max = Math.max(width, height);
-
-        // if content is less then maxWidthOrHeight, fallback on supplied scale
-        const scale =
-          maxWidthOrHeight < max
-            ? maxWidthOrHeight / max
-            : appState?.exportScale ?? 1;
->>>>>>> ff3c2e5a
 
 export const exportToBlob = async ({
   data,
@@ -121,17 +76,13 @@
     };
   }
 
-  const canvas = await exportToCanvas({
-<<<<<<< HEAD
-    data,
+  const canvas = await _exportToCanvas({
+    data: {
+      ...data,
+      elements: passElementsSafely(data.elements),
+    },
     config,
   });
-
-=======
-    ...opts,
-    elements: passElementsSafely(opts.elements),
-  });
->>>>>>> ff3c2e5a
   quality = quality ? quality : /image\/jpe?g/.test(mimeType) ? 0.92 : 0.8;
 
   return new Promise((resolve, reject) => {
@@ -148,18 +99,12 @@
           blob = await encodePngMetadata({
             blob,
             metadata: serializeAsJSON(
-<<<<<<< HEAD
+              // NOTE as long as we're using the Scene hack, we need to ensure
+              // we pass the original, uncloned elements when serializing
+              // so that we keep ids stable
               data.elements,
               data.appState,
               data.files || {},
-=======
-              // NOTE as long as we're using the Scene hack, we need to ensure
-              // we pass the original, uncloned elements when serializing
-              // so that we keep ids stable
-              opts.elements,
-              opts.appState,
-              opts.files || {},
->>>>>>> ff3c2e5a
               "local",
             ),
           });
@@ -185,30 +130,30 @@
     null,
   );
 
-  const exportAppState = {
-    ...restoredAppState,
-    exportPadding,
-  };
+  const appState = { ...restoredAppState, exportPadding: config?.padding };
+  const elements = getNonDeletedElements(restoredElements);
+  const files = data.files || {};
 
-  return _exportToSvg(
-<<<<<<< HEAD
-    getNonDeletedElements(restoredElements),
-    { ...restoredAppState, exportPadding: config?.padding },
-    data.files || {},
-=======
-    passElementsSafely(restoredElements),
-    exportAppState,
-    files,
-    {
-      // NOTE as long as we're using the Scene hack, we need to ensure
-      // we pass the original, uncloned elements when serializing
-      // so that we keep ids stable. Hence adding the serializeAsJSON helper
-      // support into the downstream exportToSvg function.
-      serializeAsJSON: () =>
-        serializeAsJSON(restoredElements, exportAppState, files || {}, "local"),
-    },
->>>>>>> ff3c2e5a
-  );
+  return _exportToSvg(passElementsSafely(elements), appState, files, {
+    // NOTE as long as we're using the Scene hack, we need to ensure
+    // we pass the original, uncloned elements when serializing
+    // so that we keep ids stable. Hence adding the serializeAsJSON helper
+    // support into the downstream exportToSvg function.
+    serializeAsJSON: () => serializeAsJSON(elements, appState, files, "local"),
+  });
+};
+
+export const exportToCanvas = async ({
+  data,
+  config,
+}: {
+  data: ExportToCanvasData;
+  config?: ExportToCanvasConfig;
+}) => {
+  return _exportToCanvas({
+    data: { ...data, elements: passElementsSafely(data.elements) },
+    config,
+  });
 };
 
 export const exportToClipboard = async ({
