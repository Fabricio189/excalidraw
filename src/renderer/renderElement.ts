--- conflicted
+++ resolved
@@ -45,14 +45,9 @@
   getContainerCoords,
   getContainerElement,
   getLineHeightInPx,
-<<<<<<< HEAD
-  getLineWidth,
-  getMaxContainerHeight,
-  getMaxContainerWidth,
-=======
   getBoundTextMaxHeight,
   getBoundTextMaxWidth,
->>>>>>> 952aa63f
+  getLineWidth,
 } from "../element/textElement";
 import { LinearElementEditor } from "../element/linearElementEditor";
 
@@ -351,7 +346,7 @@
             getLineWidth(lines[index], font) -
             getLineWidth(lines[index].trimEnd(), font);
           const maxWidth = container
-            ? getMaxContainerWidth(container)
+            ? getBoundTextMaxWidth(container)
             : element.width;
           const availableWidth =
             maxWidth - getLineWidth(lines[index].trimEnd(), font);
