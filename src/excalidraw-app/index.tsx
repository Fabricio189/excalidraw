import LanguageDetector from "i18next-browser-languagedetector";
import React, {
  useCallback,
  useContext,
  useEffect,
  useLayoutEffect,
  useRef,
  useState,
} from "react";
import { trackEvent } from "../analytics";
import { getDefaultAppState } from "../appState";
import { ExcalidrawImperativeAPI } from "../components/App";
import { ErrorDialog } from "../components/ErrorDialog";
import { TopErrorBoundary } from "../components/TopErrorBoundary";
import { APP_NAME, EVENT, TITLE_TIMEOUT, VERSION_TIMEOUT } from "../constants";
import { ImportedDataState } from "../data/types";
import {
  ExcalidrawElement,
  NonDeletedExcalidrawElement,
} from "../element/types";
import { useCallbackRefState } from "../hooks/useCallbackRefState";
import { Language, t } from "../i18n";
import Excalidraw, {
  defaultLang,
  languages,
} from "../packages/excalidraw/index";
import { AppState } from "../types";
import {
  debounce,
  getVersion,
  ResolvablePromise,
  resolvablePromise,
} from "../utils";
import { SAVE_TO_LOCAL_STORAGE_TIMEOUT } from "./app_constants";
import CollabWrapper, {
  CollabAPI,
  CollabContext,
  CollabContextConsumer,
} from "./collab/CollabWrapper";
import { LanguageList } from "./components/LanguageList";
import { exportToBackend, getCollaborationLinkData, loadScene } from "./data";
import { loadFromFirebase } from "./data/firebase";
import {
  importFromLocalStorage,
  saveToLocalStorage,
  STORAGE_KEYS,
} from "./data/localStorage";

const languageDetector = new LanguageDetector();
languageDetector.init({
  languageUtils: {
    formatLanguageCode: (langCode: Language["code"]) => langCode,
    isWhitelisted: () => true,
  },
  checkWhitelist: false,
});

const saveDebounced = debounce(
  (elements: readonly ExcalidrawElement[], state: AppState) => {
    saveToLocalStorage(elements, state);
  },
  SAVE_TO_LOCAL_STORAGE_TIMEOUT,
);

const onBlur = () => {
  saveDebounced.flush();
};

const shouldForceLoadScene = (
  scene: ResolutionType<typeof loadScene>,
): boolean => {
  if (!scene.elements.length) {
    return true;
  }

  const roomMatch = getCollaborationLinkData(window.location.href);

  if (!roomMatch) {
    return false;
  }

  const roomId = roomMatch[1];

  let collabForceLoadFlag;
  try {
    collabForceLoadFlag = localStorage?.getItem(
      STORAGE_KEYS.LOCAL_STORAGE_KEY_COLLAB_FORCE_FLAG,
    );
  } catch {}

  if (collabForceLoadFlag) {
    try {
      const {
        room: previousRoom,
        timestamp,
      }: { room: string; timestamp: number } = JSON.parse(collabForceLoadFlag);
      // if loading same room as the one previously unloaded within 15sec
      //  force reload without prompting
      if (previousRoom === roomId && Date.now() - timestamp < 15000) {
        return true;
      }
    } catch {}
  }
  return false;
};

type Scene = ImportedDataState & { commitToHistory: boolean };

const initializeScene = async (opts: {
  resetScene: ExcalidrawImperativeAPI["resetScene"];
  initializeSocketClient: CollabAPI["initializeSocketClient"];
}): Promise<Scene | null> => {
  const searchParams = new URLSearchParams(window.location.search);
  const id = searchParams.get("id");
  const jsonMatch = window.location.hash.match(
    /^#json=([0-9]+),([a-zA-Z0-9_-]+)$/,
  );

  const initialData = importFromLocalStorage();

  let scene = await loadScene(null, null, initialData);

  let isCollabScene = !!getCollaborationLinkData(window.location.href);
  const isExternalScene = !!(id || jsonMatch || isCollabScene);
  if (isExternalScene) {
    if (
      shouldForceLoadScene(scene) ||
      window.confirm(t("alerts.loadSceneOverridePrompt"))
    ) {
      // Backwards compatibility with legacy url format
      if (id) {
        scene = await loadScene(id, null, initialData);
      } else if (jsonMatch) {
        scene = await loadScene(jsonMatch[1], jsonMatch[2], initialData);
      }
      if (!isCollabScene) {
        window.history.replaceState({}, APP_NAME, window.location.origin);
      }
    } else {
      // https://github.com/excalidraw/excalidraw/issues/1919
      if (document.hidden) {
        return new Promise((resolve, reject) => {
          window.addEventListener(
            "focus",
            () => initializeScene(opts).then(resolve).catch(reject),
            {
              once: true,
            },
          );
        });
      }

      isCollabScene = false;
      window.history.replaceState({}, APP_NAME, window.location.origin);
    }
  }
  if (isCollabScene) {
    // when joining a room we don't want user's local scene data to be merged
    // into the remote scene
    opts.resetScene();
    const scenePromise = opts.initializeSocketClient();

    try {
      const [, roomId, roomKey] = getCollaborationLinkData(
        window.location.href,
      )!;
      const elements = await loadFromFirebase(roomId, roomKey);
      if (elements) {
        return {
          elements,
          commitToHistory: true,
        };
      }

      return {
        ...(await scenePromise),
        commitToHistory: true,
      };
    } catch (error) {
      // log the error and move on. other peers will sync us the scene.
      console.error(error);
    }

    return null;
  } else if (scene) {
    return scene;
  }
  return null;
};

<<<<<<< HEAD
const ExcalidrawWrapper = (props: { collab: CollabAPI }) => {
=======
function ExcalidrawWrapper() {
>>>>>>> 0d0fe324
  // dimensions
  // ---------------------------------------------------------------------------

  const [dimensions, setDimensions] = useState({
    width: window.innerWidth,
    height: window.innerHeight,
  });
  const [errorMessage, setErrorMessage] = useState("");
  const currentLangCode = languageDetector.detect() || defaultLang.code;
  const [langCode, setLangCode] = useState(currentLangCode);

  useLayoutEffect(() => {
    const onResize = () => {
      setDimensions({
        width: window.innerWidth,
        height: window.innerHeight,
      });
    };

    window.addEventListener("resize", onResize);

    return () => window.removeEventListener("resize", onResize);
  }, []);

  // initial state
  // ---------------------------------------------------------------------------

  const initialStatePromiseRef = useRef<{
    promise: ResolvablePromise<ImportedDataState | null>;
  }>({ promise: null! });
  if (!initialStatePromiseRef.current.promise) {
    initialStatePromiseRef.current.promise = resolvablePromise<ImportedDataState | null>();
  }

  useEffect(() => {
    // Delayed so that the app has a time to load the latest SW
    setTimeout(() => {
      trackEvent("load", "version", getVersion());
    }, VERSION_TIMEOUT);
  }, []);

  const [
    excalidrawAPI,
    excalidrawRefCallback,
  ] = useCallbackRefState<ExcalidrawImperativeAPI>();

  const collabAPI = useContext(CollabContext)?.api;

  useEffect(() => {
    if (!collabAPI || !excalidrawAPI) {
      return;
    }

    initializeScene({
      resetScene: excalidrawAPI.resetScene,
      initializeSocketClient: collabAPI.initializeSocketClient,
    }).then((scene) => {
      initialStatePromiseRef.current.promise.resolve(scene);
    });

    const onHashChange = (_: HashChangeEvent) => {
      if (window.location.hash.length > 1) {
        initializeScene({
          resetScene: excalidrawAPI.resetScene,
          initializeSocketClient: collabAPI.initializeSocketClient,
        }).then((scene) => {
          if (scene) {
            excalidrawAPI.updateScene(scene);
          }
        });
      }
    };

    const titleTimeout = setTimeout(
      () => (document.title = APP_NAME),
      TITLE_TIMEOUT,
    );
    window.addEventListener(EVENT.HASHCHANGE, onHashChange, false);
    window.addEventListener(EVENT.UNLOAD, onBlur, false);
    window.addEventListener(EVENT.BLUR, onBlur, false);
    return () => {
      window.removeEventListener(EVENT.HASHCHANGE, onHashChange, false);
      window.removeEventListener(EVENT.UNLOAD, onBlur, false);
      window.removeEventListener(EVENT.BLUR, onBlur, false);
      clearTimeout(titleTimeout);
    };
  }, [collabAPI, excalidrawAPI]);

  useEffect(() => {
    languageDetector.cacheUserLanguage(langCode);
  }, [langCode]);

  const onChange = (
    elements: readonly ExcalidrawElement[],
    appState: AppState,
  ) => {
    saveDebounced(elements, appState);
    if (collabAPI?.isCollaborating) {
      collabAPI.broadcastElements(elements);
    }
  };

  const onExportToBackend = async (
    exportedElements: readonly NonDeletedExcalidrawElement[],
    appState: AppState,
    canvas: HTMLCanvasElement | null,
  ) => {
    if (exportedElements.length === 0) {
      return window.alert(t("alerts.cannotExportEmptyCanvas"));
    }
    if (canvas) {
      try {
        await exportToBackend(exportedElements, {
          ...appState,
          viewBackgroundColor: appState.exportBackground
            ? appState.viewBackgroundColor
            : getDefaultAppState().viewBackgroundColor,
        });
      } catch (error) {
        if (error.name !== "AbortError") {
          const { width, height } = canvas;
          console.error(error, { width, height });
          setErrorMessage(error.message);
        }
      }
    }
  };

  const renderFooter = useCallback(
    (isMobile: boolean) => {
      const renderLanguageList = () => (
        <LanguageList
          onChange={(langCode) => {
            setLangCode(langCode);
          }}
          languages={languages}
          floating={!isMobile}
          currentLangCode={langCode}
        />
      );
      if (isMobile) {
        return (
          <fieldset>
            <legend>{t("labels.language")}</legend>
            {renderLanguageList()}
          </fieldset>
        );
      }
      return renderLanguageList();
    },
    [langCode],
  );

  return (
    <>
      <Excalidraw
        ref={excalidrawRefCallback}
        onChange={onChange}
        width={dimensions.width}
        height={dimensions.height}
        initialData={initialStatePromiseRef.current.promise}
        user={{ name: collabAPI?.username }}
        onCollabButtonClick={collabAPI?.onCollabButtonClick}
        isCollaborating={collabAPI?.isCollaborating}
        onPointerUpdate={collabAPI?.onPointerUpdate}
        onExportToBackend={onExportToBackend}
        renderFooter={renderFooter}
        langCode={langCode}
      />
      {excalidrawAPI && <CollabWrapper excalidrawAPI={excalidrawAPI} />}
      {errorMessage && (
        <ErrorDialog
          message={errorMessage}
          onClose={() => setErrorMessage("")}
        />
      )}
    </>
  );
};

export default function ExcalidrawApp() {
  return (
    <TopErrorBoundary>
      <CollabContextConsumer>
        <ExcalidrawWrapper />
      </CollabContextConsumer>
    </TopErrorBoundary>
  );
}<|MERGE_RESOLUTION|>--- conflicted
+++ resolved
@@ -188,11 +188,7 @@
   return null;
 };
 
-<<<<<<< HEAD
-const ExcalidrawWrapper = (props: { collab: CollabAPI }) => {
-=======
-function ExcalidrawWrapper() {
->>>>>>> 0d0fe324
+const ExcalidrawWrapper = () => {
   // dimensions
   // ---------------------------------------------------------------------------
 
