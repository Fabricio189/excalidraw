--- conflicted
+++ resolved
@@ -10,26 +10,11 @@
   StaticCanvasAppState,
 } from "../types";
 
-<<<<<<< HEAD
+// FIXME
 export type RenderConfig = {
-  // canvas related (AppState)
-  // ---------------------------------------------------------------------------
-  scrollX: AppState["scrollX"];
-  scrollY: AppState["scrollY"];
-  /** null indicates transparent bg */
-  canvasBackgroundColor: AppState["viewBackgroundColor"] | null;
-  zoom: AppState["zoom"];
-  shouldCacheIgnoreZoom: AppState["shouldCacheIgnoreZoom"];
-  theme: AppState["theme"];
-  /**
-   * canvas scale factor. Not related to zoom. In browsers, it's the
-   * devicePixelRatio. For export, it's the `appState.exportScale`
-   * (user setting) or whatever scale you want to use when exporting elsewhere.
-   *
-   * Bigger the scale, the more pixels (=quality).
-   */
-  canvasScale: number;
-=======
+  // canvasBackgroundColor: AppState["viewBackgroundColor"] | null;
+};
+
 export type StaticCanvasRenderConfig = {
   // extra options passed to the renderer
   // ---------------------------------------------------------------------------
@@ -38,10 +23,11 @@
   /** when exporting the behavior is slightly different (e.g. we can't use
    CSS filters), and we disable render optimizations for best output */
   isExporting: boolean;
+  /** null indicates transparent bg */
+  canvasBackgroundColor: string | null;
 };
 
 export type InteractiveCanvasRenderConfig = {
->>>>>>> 4db73a7f
   // collab-related state
   // ---------------------------------------------------------------------------
   remoteSelectedElementIds: { [elementId: string]: string[] };
@@ -66,6 +52,13 @@
   rc: RoughCanvas;
   elements: readonly NonDeletedExcalidrawElement[];
   visibleElements: readonly NonDeletedExcalidrawElement[];
+  /**
+   * canvas scale factor. Not related to zoom. In browsers, it's the
+   * devicePixelRatio. For export, it's the `appState.exportScale`
+   * (user setting) or whatever scale you want to use when exporting elsewhere.
+   *
+   * Bigger the scale, the more pixels (=quality).
+   */
   scale: number;
   appState: StaticCanvasAppState;
   renderConfig: StaticCanvasRenderConfig;
