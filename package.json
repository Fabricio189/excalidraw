--- conflicted
+++ resolved
@@ -19,11 +19,8 @@
     ]
   },
   "dependencies": {
-<<<<<<< HEAD
+    "@braintree/sanitize-url": "6.0.2",
     "@excalidraw/extensions": "link:src/packages/extensions",
-=======
-    "@braintree/sanitize-url": "6.0.2",
->>>>>>> bb985eba
     "@excalidraw/random-username": "1.0.0",
     "@radix-ui/react-popover": "1.0.3",
     "@radix-ui/react-tabs": "1.0.2",
