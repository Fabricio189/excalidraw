{
  "browserslist": {
    "production": [
      ">0.2%",
      "not dead",
      "not ie <= 11",
      "not op_mini all",
      "not safari < 12",
      "not kaios <= 2.5",
      "not edge < 79",
      "not chrome < 70",
      "not and_uc < 13",
      "not samsung < 10"
    ],
    "development": [
      "last 1 chrome version",
      "last 1 firefox version",
      "last 1 safari version"
    ]
  },
  "dependencies": {
    "@braintree/sanitize-url": "6.0.2",
    "@excalidraw/random-username": "1.0.0",
    "@radix-ui/react-popover": "1.0.3",
    "@radix-ui/react-tabs": "1.0.2",
    "@sentry/browser": "6.2.5",
    "@sentry/integrations": "6.2.5",
    "@testing-library/jest-dom": "5.16.2",
    "@testing-library/react": "12.1.5",
    "@tldraw/vec": "1.7.1",
    "browser-fs-access": "0.29.1",
    "canvas-roundrect-polyfill": "0.0.1",
    "clsx": "1.1.1",
    "cross-env": "7.0.3",
    "eslint-plugin-react": "7.32.2",
    "fake-indexeddb": "3.1.7",
    "firebase": "8.3.3",
    "i18next-browser-languagedetector": "6.1.4",
    "idb-keyval": "6.0.3",
    "image-blob-reduce": "3.0.1",
    "jotai": "1.13.1",
    "lodash.throttle": "4.1.1",
    "nanoid": "3.3.3",
    "open-color": "1.9.1",
    "pako": "1.0.11",
    "perfect-freehand": "1.2.0",
    "pica": "7.1.1",
    "png-chunk-text": "1.0.0",
    "png-chunks-encode": "1.0.0",
    "png-chunks-extract": "1.0.0",
    "points-on-curve": "0.2.0",
    "pwacompat": "2.0.17",
    "react": "18.2.0",
    "react-dom": "18.2.0",
    "roughjs": "4.5.2",
    "sass": "1.51.0",
<<<<<<< HEAD
    "socket.io-client": "4.6.1",
    "tunnel-rat": "0.1.2",
    "workbox-background-sync": "^6.5.4",
    "workbox-broadcast-update": "^6.5.4",
    "workbox-cacheable-response": "^6.5.4",
    "workbox-core": "^6.5.4",
    "workbox-expiration": "^6.5.4",
    "workbox-google-analytics": "^6.5.4",
    "workbox-navigation-preload": "^6.5.4",
    "workbox-precaching": "^6.5.4",
    "workbox-range-requests": "^6.5.4",
    "workbox-routing": "^6.5.4",
    "workbox-strategies": "^6.5.4",
    "workbox-streams": "^6.5.4"
=======
    "socket.io-client": "2.3.1",
    "tunnel-rat": "0.1.2"
>>>>>>> 5dd1efde
  },
  "devDependencies": {
    "@excalidraw/eslint-config": "1.0.3",
    "@excalidraw/prettier-config": "1.0.2",
    "@types/chai": "4.3.0",
    "@types/jest": "27.4.0",
    "@types/lodash.throttle": "4.1.7",
    "@types/pako": "1.0.3",
    "@types/pica": "5.1.3",
    "@types/react": "18.0.15",
    "@types/react-dom": "18.0.6",
    "@types/resize-observer-browser": "0.1.7",
    "@types/socket.io-client": "1.4.36",
    "@vitejs/plugin-react": "3.1.0",
    "@vitest/ui": "0.32.2",
    "chai": "4.3.6",
    "dotenv": "16.0.1",
    "eslint-config-prettier": "8.5.0",
    "eslint-config-react-app": "7.0.1",
    "eslint-plugin-prettier": "3.3.1",
    "http-server": "14.1.1",
    "husky": "7.0.4",
    "jsdom": "22.1.0",
    "lint-staged": "12.3.7",
    "pepjs": "0.5.3",
    "prettier": "2.6.2",
    "rewire": "6.0.0",
    "typescript": "4.9.4",
    "vite": "4.4.2",
    "vite-plugin-checker": "0.6.1",
    "vite-plugin-ejs": "1.6.4",
    "vite-plugin-pwa": "0.16.4",
    "vite-plugin-svgr": "2.4.0",
    "vitest": "0.32.2",
    "vitest-canvas-mock": "0.3.2"
  },
  "engines": {
    "node": ">=18.0.0"
  },
  "homepage": ".",
  "name": "excalidraw",
  "prettier": "@excalidraw/prettier-config",
  "private": true,
  "scripts": {
    "build-node": "node ./scripts/build-node.js",
    "build:app:docker": "cross-env REACT_APP_DISABLE_SENTRY=true REACT_APP_DISABLE_TRACKING=true vite build",
    "build:app": "cross-env REACT_APP_GIT_SHA=$VERCEL_GIT_COMMIT_SHA vite build",
    "build:version": "node ./scripts/build-version.js",
    "build": "yarn build:app && yarn build:version",
    "fix:code": "yarn test:code --fix",
    "fix:other": "yarn prettier --write",
    "fix": "yarn fix:other && yarn fix:code",
    "locales-coverage": "node scripts/build-locales-coverage.js",
    "locales-coverage:description": "node scripts/locales-coverage-description.js",
    "prepare": "husky install",
    "prettier": "prettier \"**/*.{css,scss,json,md,html,yml}\" --ignore-path=.eslintignore",
    "start": "vite",
    "start:production": "npm run build && npx http-server build -a localhost -p 5001 -o",
    "test:all": "yarn test:typecheck && yarn test:code && yarn test:other && yarn test:app --watchAll=false",
    "test:app": "vitest --config vitest.config.ts",
    "test:code": "eslint --max-warnings=0 --ext .js,.ts,.tsx .",
    "test:other": "yarn prettier --list-different",
    "test:typecheck": "tsc",
    "test:update": "yarn test:app --update --watch=false",
    "test": "yarn test:app",
    "test:coverage": "vitest --coverage --watchAll",
    "test:ui": "yarn test --ui",
    "autorelease": "node scripts/autorelease.js",
    "prerelease": "node scripts/prerelease.js",
    "build:preview": "yarn build && vite preview --port 5000",
    "release": "node scripts/release.js"
  }
}<|MERGE_RESOLUTION|>--- conflicted
+++ resolved
@@ -54,25 +54,8 @@
     "react-dom": "18.2.0",
     "roughjs": "4.5.2",
     "sass": "1.51.0",
-<<<<<<< HEAD
     "socket.io-client": "4.6.1",
-    "tunnel-rat": "0.1.2",
-    "workbox-background-sync": "^6.5.4",
-    "workbox-broadcast-update": "^6.5.4",
-    "workbox-cacheable-response": "^6.5.4",
-    "workbox-core": "^6.5.4",
-    "workbox-expiration": "^6.5.4",
-    "workbox-google-analytics": "^6.5.4",
-    "workbox-navigation-preload": "^6.5.4",
-    "workbox-precaching": "^6.5.4",
-    "workbox-range-requests": "^6.5.4",
-    "workbox-routing": "^6.5.4",
-    "workbox-strategies": "^6.5.4",
-    "workbox-streams": "^6.5.4"
-=======
-    "socket.io-client": "2.3.1",
     "tunnel-rat": "0.1.2"
->>>>>>> 5dd1efde
   },
   "devDependencies": {
     "@excalidraw/eslint-config": "1.0.3",
